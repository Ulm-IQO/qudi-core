---
layout: default
title: qudi-core
---

[index](../index.md)

---

# Installation

## Step 1: Create a Python 3.9 (or 3.8) environment 
<<<<<<< HEAD
In order to install qudi as a python package and application, we strongly recommend creating an 
isolated Python 3.9.x (or 3.8.x) environment. Qudi needs very specific package dependencies that 
can otherwise mess up your system Python installation.
=======
The following documentation will only describe the installation for Python 3.9 but you can simply 
switch any mention of "3.9" with "3.8". 

In order to install qudi as a python package and application, we strongly recommend creating an 
isolated Python 3.9 (or 3.8) environment. Qudi needs very specific package dependencies that can 
otherwise mess up your system Python installation.
>>>>>>> a71bb2d8
 
Another advantage of installing qudi in its own Python environment is, that you can easily 
uninstall qudi and all dependencies again by simply deleting this environment.

You can choose any environment name you like. For this guide we will choose `qudi-env` as the 
environment name.

> **⚠ WARNING:**
> 
> There are many ways to create a Python environment depending on your OS, Python distribution and 
> personal taste. There is no "standard way" of setting this up and you can find tons of tutorials 
> and documentation out there on how to do this.
> 
> Outlined below are just two very common ways, using either the Python standard library 
> (recommended) __OR__ Miniconda/Anaconda.

### Variant 1: Python standard library
> **⚠ WARNING:**
> 
> Do not use this method if you are running an Anaconda/Miniconda distribution!  
> See [variant 2](#variant-2-anacondaminiconda) in that case.

Using the builtin `venv` module from the Python standard library we can create a Python environment 
in the current directory.  
The entire environment will be placed in a sub-folder with the corresponding name and can be 
uninstalled without a trace by simply deleting this folder again.

While this is to our knowledge the most robust and preferred way of setting up a Python environment 
for qudi, it has a small disadvantage.
You can not change the Python version for the environment, meaning you can only set up an 
environment with the same Python version you created the environment with.  
<<<<<<< HEAD
So make sure the Python interpreter you use for calling the following commands has version `3.9.x` 
(or `3.8.x`). 
=======
So make sure the Python interpreter you use for calling the following commands has version `3.9.x`.
>>>>>>> a71bb2d8
If you are missing Python 3.9 on your system, you can download and install the right version from 
[https://www.python.org/](https://www.python.org/).

You can find OS specific commands to create the environment below.  
If your Python 3.9 interpreter is not found on your `PATH` (e.g. if you have multiple versions of 
Python installed), you need to replace all `python`/`python3` calls with the full path to the 
correct interpreter. On Windows you may also use the `py` launcher instead (if installed).

<details>
  <summary> <b>Windows</b> users click here to expand</summary>

  Check first if you are using Python version 3.9:

  ```console
  C:\> python -V
<<<<<<< HEAD
  Python 3.9.10
=======
  Python 3.9.9
>>>>>>> a71bb2d8
  ```

  Change to a desired working directory to create the environment in (here: `C:\Software\qudi\`):

  ```console
  C:\Software\qudi> python -m venv qudi-env
  ```

  You should now see a new folder `qudi-env` in your current working directory.

  ---

</details>


<details>
  <summary> <b>Unix</b> users click here to expand</summary>

  Check first if you are using Python version 3.9:

  ```bash
  foo@bar:~$ python3 -V
<<<<<<< HEAD
  Python 3.9.10
=======
  Python 3.9.9
>>>>>>> a71bb2d8
  ```

  Change to a desired working directory to create the environment in (here: `/opt/qudi`):
  
  ```bash
  foo@bar:/opt/qudi$ python3 -m venv qudi-env
  ```

  You should now see a new folder `qudi-env` in your current working directory.

  ---

</details>

### Variant 2: Anaconda/Miniconda
> **⚠ WARNING:**
> 
> While Anaconda and Miniconda are very popular Python distributions in the scientific community, 
> we encountered occasional instabilities with binary package distributions like `PySide2` 
> in conjunction with `conda` environments.  
> We have not been able to narrow down the source of these problems so far.
> 
> Most of the time, qudi runs without any issues but should you encounter crashes or error messages 
> coming from C++ extensions during startup, consider installing a "plain" Python distribution 
> instead and install a Python environment according to 
> [variant 1](#variant-1-python-standard-library).

If you are using Anaconda or Miniconda Python distributions, this is probably the way to go for you.
This method uses `conda` to create the Python 3.9 environment.
<<<<<<< HEAD
=======

If you have not installed a distribution yet, you should install the latest version of [Anaconda](https://www.anaconda.com/products/distribution) or [Miniconda](https://docs.conda.io/en/latest/miniconda.html#latest-miniconda-installer-links) first.
>>>>>>> a71bb2d8

You can find OS specific commands to create the environment below.

<details>
  <summary> <b>Windows</b> users click here to expand</summary>

  You can execute these commands from any working directory since the environment will be created 
  in an Anaconda/Miniconda specific default directory.

  ```console
  C:\> conda create --name qudi-env python=3.9
  ```

  ---

</details>


<details>
  <summary> <b>Unix</b> users click here to expand</summary>

  You can execute these commands from any working directory since the environment will be created 
  in an Anaconda/Miniconda specific default directory.

  ```bash
  foo@bar:~$ conda create --name qudi-env python=3.9
  ```

  ---

</details>

You can delete the environment again by calling:

```console
conda env remove --name qudi-env
```

## Step 2: Activate the new Python environment
Anything related to qudi and its package dependencies must be done in the new Python environment.
Make sure to activate the environment in your command line before starting or (de-)installing any 
Python packages that should be used with qudi.

The process of activating the Python environment differs again depending on how you set up the 
environment in the first place.  
We will describe environment activation for the two variants described in the previous step.

### Variant 1: Python standard library
If you have installed the Python environment with the builtin `venv` package, you can find OS 
specific activation commands below (assuming `qudi-env` as environment name).  
Basically there is an `activate` executable for every OS type in the newly created environment 
folder under `.../qudi-env/Scripts/` .

<details>
  <summary> <b>Windows</b> users click here to expand</summary>

  > **⚠ WARNING:**
  > 
  > If you are using the MS Windows PowerShell, you may need to allow script execution on your 
  > system if you have not done this before at some point.  
  > Please refer to 
  > [this thread](https://superuser.com/questions/106360/how-to-enable-execution-of-powershell-scripts) 
  > for further information if you encounter any errors with the commands below.

  Execute the `activate` script in `qudi-env\Scripts\`

  ```console
  C:\Software\qudi> cd qudi-env\Scripts\
  
  C:\Software\qudi\qudi-env\Scripts> .\activate
  ```

  Your command prompt should now have a prefix showing your environment name. In this example it 
  would look like:

  ```console
  (qudi-env) C:\Software\qudi\qudi-env\Scripts>
  ```

  ---

</details>

<details>
  <summary> <b>Unix</b> users click here to expand</summary>

  Execute the `activate` script in `qudi-env/Scripts/`

  ```bash
  foo@bar:/opt/qudi$ cd qudi-env/Scripts
  
  foo@bar:/opt/qudi/qudi-env/Scripts$ source activate
  ```

  ---

</details>

You can deactivate the environment with the command `deactivate`.

### Variant 2: Anaconda/Miniconda
If you have installed the Python environment with `conda`, you can activate the environment in your 
command line (assuming `qudi-env` as environment name) with:
```console
conda activate qudi-env
```

And you can deactivate the environment with:
```console
conda deactivate
```


## Step 3: Install qudi-core
The `qudi-core` package installation provides you with the general qudi framework and a minimum 
running application. User application measurement modules need to be installed as namespace 
packages on top of the `qudi-core` package at a later stage (see 
[step 4](#step-4-install-measurement-module-addons)).

> **⚠ WARNING:**
> 
> Basically you have to decide at this point what packages to install from source in development 
> mode (code can be changed without installing qudi again).  
> Most users will not want to actively develop the `qudi-core` source code. On the other hand you 
> probably want to edit your measurement modules source code occasionally while using qudi.  
> 
> For this most common use-case we recommend installing `qudi-core` directly from the Python Package 
> Index (PyPI) and installing the measurement module addons from source in development mode.  
> This enables you to fiddle with your measurement code later on and have the `qudi-core` installed 
> as stable version that can be maintained via `pip` and the PyPI in a user-friendly way known from 
> other Python packages.

> **⚠ WARNING:**
> 
> Make sure you have your Python environment activated before executing anything described below 
> (see previous step).

### Variant 1: Installing from PyPI
This is as easy as installing any other Python package:

```console
python -m pip install qudi-core
```

### Variant 2: Installing from source (dev)
In order to install `qudi-core` from source, you need to copy the `qudi-core` repository to your 
computer.  
There are mainly two ways of doing that:
- Download and extract the latest 
[release from GitHub](https://github.com/Ulm-IQO/qudi-core/releases)

OR

- Clone the [repository `main` branch](https://github.com/Ulm-IQO/qudi-core) to your local machine 
using [`git`](https://git-scm.com/)

The latter option enables you to contribute code and/or to pull the latest development 
version from all branches, but it requires you to install [`git`](https://git-scm.com/) on your 
system.

NOTE: The exact directory location on your local machine does not matter as long as you keep it 
there and do not copy it around later on.

Once you have a copy of the source code on your local machine, you can change into this directory 
(top directory containing `setup.py`) and install `qudi-core` using `pip` with the development flag 
`-e` set:
```console
python -m pip install -e .
```

---

All dependencies will be installed by `pip` and it will register several entry points that are 
executables within the Python environment:

| command                 | effect                                                                |
|-------------------------|-----------------------------------------------------------------------|
| `qudi`                  | Starts qudi                                                           |
| `qudi-config-editor`    | Starts a standalone graphical configuration editor for qudi           |
| `qudi-install-kernel`   | Installs and registers the qudi IPython kernel in your system         |
| `qudi-uninstall-kernel` | Uninstalls the qudi IPython kernel from your system                   |
| `qudi-configure [-u]`   | (Un-)Installs qudi AppData and other setup steps including the kernel |

> **⚠ WARNING:**
> 
> When running qudi for the first time, `qudi-configure` will be automatically run and install the 
> qudi IPython kernel as well as some AppData setup. 
> 
> This has an effect on your entire system and not just the Python environment. 
> It will overwrite any other kernels with name "qudi" registered for that user.
> In practice this should only pose a problem if you have multiple installations of qudi 
> (in different environments). In that case you should call `qudi-install-kernel` everytime you 
> switch qudi environments.
> 
> If you change any source code related to qudi module network services, the IPython kernel or 
> artwork (icons, stylesheets, etc.) or if you install more qudi addon packages, you should execute 
> `qudi-configure` again manually to incorporate these changes.

## Step 4: Install measurement module addons
Unless you have a robust deployment of measurement modules at hand that do not need to be altered 
too often, you may want to install any measurement module namespace packages from source.

If your measurement module package deployment is following the 
[qudi project suggestions](../404.md), you can install them exactly like described in the previous 
step.

If you are into quantum optics measurements with colorcenters in diamond or similar semiconductors, 
you may want to consider using the 
[measurement modules package `qudi-iqo-modules`](https://github.com/Ulm-IQO/qudi-iqo-modules) 
provided by the Institute for Quantum Optics ([Ulm-IQO](https://github.com/Ulm-IQO/)) under the 
LGPL v3 license.

> **⚠ WARNING:**
> 
> After installing addon packages, you should execute `qudi-configure` again.

---

[index](../index.md)<|MERGE_RESOLUTION|>--- conflicted
+++ resolved
@@ -10,18 +10,12 @@
 # Installation
 
 ## Step 1: Create a Python 3.9 (or 3.8) environment 
-<<<<<<< HEAD
+The following documentation will only describe the installation for Python 3.9 but you can simply 
+switch any mention of "3.9" with "3.8". 
+
 In order to install qudi as a python package and application, we strongly recommend creating an 
 isolated Python 3.9.x (or 3.8.x) environment. Qudi needs very specific package dependencies that 
 can otherwise mess up your system Python installation.
-=======
-The following documentation will only describe the installation for Python 3.9 but you can simply 
-switch any mention of "3.9" with "3.8". 
-
-In order to install qudi as a python package and application, we strongly recommend creating an 
-isolated Python 3.9 (or 3.8) environment. Qudi needs very specific package dependencies that can 
-otherwise mess up your system Python installation.
->>>>>>> a71bb2d8
  
 Another advantage of installing qudi in its own Python environment is, that you can easily 
 uninstall qudi and all dependencies again by simply deleting this environment.
@@ -53,12 +47,7 @@
 for qudi, it has a small disadvantage.
 You can not change the Python version for the environment, meaning you can only set up an 
 environment with the same Python version you created the environment with.  
-<<<<<<< HEAD
-So make sure the Python interpreter you use for calling the following commands has version `3.9.x` 
-(or `3.8.x`). 
-=======
 So make sure the Python interpreter you use for calling the following commands has version `3.9.x`.
->>>>>>> a71bb2d8
 If you are missing Python 3.9 on your system, you can download and install the right version from 
 [https://www.python.org/](https://www.python.org/).
 
@@ -74,11 +63,7 @@
 
   ```console
   C:\> python -V
-<<<<<<< HEAD
   Python 3.9.10
-=======
-  Python 3.9.9
->>>>>>> a71bb2d8
   ```
 
   Change to a desired working directory to create the environment in (here: `C:\Software\qudi\`):
@@ -101,11 +86,7 @@
 
   ```bash
   foo@bar:~$ python3 -V
-<<<<<<< HEAD
   Python 3.9.10
-=======
-  Python 3.9.9
->>>>>>> a71bb2d8
   ```
 
   Change to a desired working directory to create the environment in (here: `/opt/qudi`):
@@ -135,11 +116,8 @@
 
 If you are using Anaconda or Miniconda Python distributions, this is probably the way to go for you.
 This method uses `conda` to create the Python 3.9 environment.
-<<<<<<< HEAD
-=======
 
 If you have not installed a distribution yet, you should install the latest version of [Anaconda](https://www.anaconda.com/products/distribution) or [Miniconda](https://docs.conda.io/en/latest/miniconda.html#latest-miniconda-installer-links) first.
->>>>>>> a71bb2d8
 
 You can find OS specific commands to create the environment below.
 
