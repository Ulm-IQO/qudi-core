# Changelog

## Pre-Release

### Breaking Changes
None

### Bugfixes
- Fixed a bug where qudi would deadlock when starting a GUI module via the ipython terminal
- Fixed a bug with the `qtconsole` package no longer being part of `jupyter`. It is now listed
explicitly in the dependencies.
- Fixed SystemTrayIcon error when activating GUI modules
- Fixed `TextDataStorage.load_data` to load all lines of data and not skip the first line of data
<<<<<<< HEAD
- Fixed `CsvDataStorage.load_data` to load all lines of data and not skip the first line of data
=======
- Fixed `NpyDataStorage.load_data` exception when loading metadata
>>>>>>> f40303f9

### New Features
None

### Other
- Removed `setup.py` and moved fully to `pyproject.toml` instead


## Version 1.5.1
Released on 18.08.2024

### Breaking Changes
None

### Bugfixes
- Fixed deprecated import path for `windows` module from `scipy.signal` in `qudi.util.math`
- Fixed decay parameter estimation in `qudi.util.fit_models.exp_decay.ExponentialDecay` fit model
- Fixed syntax error in `qudi.util.fit_models.lorentzian.LorentzianLinear` fit model

### New Features
- Introduced `DiscreteScalarConstraint` that expands the functionality of `ScalarConstraint` to check whether a value
is in a set of discrete values

### Other
- Improved documentation [`getting_started.md`](getting_started.md)
- Added documentation [`programming_guidelines/data_fitting_integration.md`](programming_guidelines/data_fitting_integration.md)


## Version 1.5.0
Released on 16.11.2023

### Breaking Changes
None

### Bugfixes
- Fixes a bug where all fit configurations for a fit model/container fail to load upon activation
of a module because the fit model saved in AppData is no longer available. Throws a warning now
instead and ignores the respective fit configuration.
- Fixed a bug that caused `qudi.util.models.DictTableModel` to raise `IndexError` when used in a
`ListView` and/or when data at index zero is requested.

### New Features
- Added helper functions in util/linear_transform.py to allow transformations (rotations and shifts) using the afﬁne transformation matrix formalism.

### Other
- Fine-tuning of string output of fit results from qudi.util.units.create_formatted_output(): Failed fits should provide
  error= np.nan. Fixed parameters are marked as such. Brackets introduced, eg. (2.67 ± 0.01) GHz.


## Version 1.4.1
Released on 21.06.2023

### Breaking Changes
None

### Bugfixes
None

### New Features
- Added utility descriptor objects to new module `qudi.util.descriptors`. Can be used to
facilitate smart instance attribute handling.

### Other
- Support for Python 3.10
- Better backwards compatibility of `qudi.util.constraints.ScalarConstraint` with the deprecated
`qudi.core.interface.ScalarConstraint` object


## Version 1.3.0
Released on 20.12.2022

### Breaking Changes
None

### Bugfixes
- NULL bytes in log messages are handled now and no longer lead to crashes of qudi. They are
replaced by the corresponding hex literal "\x00".
- Rubberband selection of utility plot widgets now works for `pyqtgraph != 0.12.4`. This specific
version is broken in that regard and a comprehensive error is thrown if it is detected.
- Adjusted 2D gaussian fit arguments to be compatible with the datafitting toolchain.

### New Features
- Multiple qudi sessions can now be run in parallel locally. However, the user must ensure
non-conflicting socket server settings for namespace server and remote module server in the
configs to load.

### Other
- Bumped minimum package requirement `pyqtgraph >= 0.13.0`.
- Introduced properties to make `qudi.util.constraints.ScalarConstraint` mostly backwards
compatible with the deprecated `qudi.core.interface.ScalarConstraint`. Only exception is `unit`
which should not be supported anymore.


## Version 1.2.0
Released on 30.09.2022

### Breaking Changes
None

### Bugfixes
None

### New Features
- New general-purpose interactive data display widget
`qudi.util.widgets.plotting.interactive_curve.InteractiveCurvesWidget` providing multiple optional
features:
  - Legend creation and generic dataset naming
  - Linking of fit curve to dataset and synchronous handling of both
  - Rubberband zooming in 1 and 2 dimensions
  - Data markers in 1 and 2 dimensions
  - Data range selections in 1 and 2 dimensions
  - Checkbox-based toggling of dataset visibility
  - Plot editor for setting axis labels, units and view ranges
  - Mouse cursor tracking and display in data coordinates
  - Various signals to interface with the above-mentioned features

### Other
None


## Version 1.1.0
Released on 25.07.2022

### Breaking Changes
- Changed event handling of qudi module state machine. `on_deactivate` will be run BEFORE the state
machine actually changes into state `deactivated`.
- `ConfigOption` meta-attributes of qudi modules are no longer set in config under the module name
section directly, but must be specified in an `options` subsection instead.
So something like
  ```python
  my_module_name:
      module.Class: 'qudi.hardware.my_module.MyModule'
      first_option: 42
      second_option: 'hello world'
  ```
  must become now
  ```python
  my_module_name:
      module.Class: 'qudi.hardware.my_module.MyModule'
      options:
          first_option: 42
          second_option: 'hello world'
  ```

### Bugfixes
- Qudi logging facility active during startup procedure
- Reduced RPyC related errors in qudi IPython kernel

### New Features
- Support for `enum.Enum` types in `qudi.util.yaml`, enabling use of enums in qudi config and
status variables.
- `qudi.util.constraints.ScalarConstraint` data class to easily define bounds for, check and clip
scalar values.
- Added qudi logger object to qudi IPython kernels to give users the possibility to directly log
messages into qudi from e.g. a jupyter notebook.

### Other
- Structure and type checking as well as default value handling in the qudi configuration file is
now done via JSON Schema (Draft-07). The applied schema is defined in `qudi.core.config.schema`.
Every time you load/dump a configuration from/to file or add/remove a module config or set a global
config option using `qudi.core.config.Configuration`, the config is validated against this JSON
schema.<|MERGE_RESOLUTION|>--- conflicted
+++ resolved
@@ -11,11 +11,8 @@
 explicitly in the dependencies.
 - Fixed SystemTrayIcon error when activating GUI modules
 - Fixed `TextDataStorage.load_data` to load all lines of data and not skip the first line of data
-<<<<<<< HEAD
 - Fixed `CsvDataStorage.load_data` to load all lines of data and not skip the first line of data
-=======
 - Fixed `NpyDataStorage.load_data` exception when loading metadata
->>>>>>> f40303f9
 
 ### New Features
 None
