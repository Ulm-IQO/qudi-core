--- conflicted
+++ resolved
@@ -6,14 +6,11 @@
 None
 
 ### Bugfixes
-<<<<<<< HEAD
 - Fixes a bug where all fit configurations for a fit model/container fail to load upon activation 
 of a module because the fit model saved in AppData is no longer available. Throws a warning now 
 instead and ignores the respective fit configuration.
-=======
 - Fixed a bug that caused `qudi.util.models.DictTableModel` to raise `IndexError` when used in a 
 `ListView` and/or when data at index zero is requested.
->>>>>>> 6af7e9ef
 
 ### New Features
 - Added helper functions in util/linear_transform.py to allow transformations (rotations and shifts) using the afﬁne transformation matrix formalism.
