--- conflicted
+++ resolved
@@ -55,7 +55,7 @@
 since most users and even developers are not aware about the many caveats that come with it.
 
 ### Bugfixes
-<<<<<<< HEAD
+- Fixed the correct assignment of `metadata` and `general` when loading data with `NpyDataStorage`, in line with the other storage classes
 - Fixed a `scipy` warning about the deprecated `scipy.ndimage.filters` namespace
 - Exceptions during initialization and construction of `ConfigOption` and `StatusVar` will now
 cause the affected descriptor to be initialized to its default value and no longer prevent the
@@ -68,35 +68,11 @@
 server has shut down first. This sometimes even prevented remote clients to shut down altogether.
 - Improved thread safety of the `ThreadManager` which should get rid of bugs related to rapid 
 module activation/deactivation cycles.
-=======
-- Fixed the correct assignment of `metadata` and `general` when loading data with `NpyDataStorage`, in line with the other storage classes
 
 ### New Features
 - Added type hinting in `FitConfiguration`
 - Added optional parameters `estimator` and `custom_parameters` to `FitConfigurationsModel.add_configuration` to enable adding of new fit configuration with custom parameters and selectable estimator
 - Added ruff configuration to `pyproject.toml` to standardize formatting
-
-### Other
-None
-
-
-## Version 1.6.0
-Released on 03.02.2025
-
-### Breaking Changes
-None
-
-### Bugfixes
-- Fixed a bug where qudi would deadlock when starting a GUI module via the ipython terminal
-- Fixed a bug with the `qtconsole` package no longer being part of `jupyter`. It is now listed
-explicitly in the dependencies.
-- Fixed SystemTrayIcon error when activating GUI modules
-- Fixed `TextDataStorage.load_data` to load all lines of data and not skip the first line of data
-- Fixed `CsvDataStorage.load_data` to load all lines of data and not skip the first line of data
-- Fixed `NpyDataStorage.load_data` exception when loading metadata
->>>>>>> b826f3f0
-
-### New Features
 - New context manager `qudi.util.mutex.acquire_timeout` to facilitate (Recursive)Mutex/(R)Lock
 acquisition with a timeout
 - Added helper methods `call_slot_from_native_thread`, `current_is_native_thread` and
@@ -131,6 +107,28 @@
 - Removed `setup.py` and moved fully to `pyproject.toml` instead
 
 
+## Version 1.6.0
+Released on 03.02.2025
+
+### Breaking Changes
+None
+
+### Bugfixes
+- Fixed a bug where qudi would deadlock when starting a GUI module via the ipython terminal
+- Fixed a bug with the `qtconsole` package no longer being part of `jupyter`. It is now listed
+explicitly in the dependencies.
+- Fixed SystemTrayIcon error when activating GUI modules
+- Fixed `TextDataStorage.load_data` to load all lines of data and not skip the first line of data
+- Fixed `CsvDataStorage.load_data` to load all lines of data and not skip the first line of data
+- Fixed `NpyDataStorage.load_data` exception when loading metadata
+
+### New Features
+None
+
+### Other
+- Removed `setup.py` and moved fully to `pyproject.toml` instead
+
+
 ## Version 1.5.1
 Released on 18.08.2024
 
