# Changelog

## Pre-Release

### Breaking Changes
None

### Bugfixes
- Fixed the correct assignment of `metadata` and `general` when loading data with `NpyDataStorage`, in line with the other storage classes

### New Features
<<<<<<< HEAD
- Added ruff configuration to `pyproject.toml` to standardize formatting
=======
- Added type hinting in `FitConfiguration`
- Added optional parameters `estimator` and `custom_parameters` to `FitConfigurationsModel.add_configuration` to enable adding of new fit configuration with custom parameters and selectable estimator
>>>>>>> 0147345e

### Other
None


## Version 1.6.0
Released on 03.02.2025

### Breaking Changes
None

### Bugfixes
- Fixed a bug where qudi would deadlock when starting a GUI module via the ipython terminal
- Fixed a bug with the `qtconsole` package no longer being part of `jupyter`. It is now listed
explicitly in the dependencies.
- Fixed SystemTrayIcon error when activating GUI modules
- Fixed `TextDataStorage.load_data` to load all lines of data and not skip the first line of data
- Fixed `CsvDataStorage.load_data` to load all lines of data and not skip the first line of data
- Fixed `NpyDataStorage.load_data` exception when loading metadata

### New Features
None

### Other
- Removed `setup.py` and moved fully to `pyproject.toml` instead


## Version 1.5.1
Released on 18.08.2024

### Breaking Changes
None

### Bugfixes
- Fixed deprecated import path for `windows` module from `scipy.signal` in `qudi.util.math`
- Fixed decay parameter estimation in `qudi.util.fit_models.exp_decay.ExponentialDecay` fit model
- Fixed syntax error in `qudi.util.fit_models.lorentzian.LorentzianLinear` fit model

### New Features
- Introduced `DiscreteScalarConstraint` that expands the functionality of `ScalarConstraint` to check whether a value
is in a set of discrete values

### Other
- Improved documentation [`getting_started.md`](getting_started.md)
- Added documentation [`programming_guidelines/data_fitting_integration.md`](programming_guidelines/data_fitting_integration.md)


## Version 1.5.0
Released on 16.11.2023

### Breaking Changes
None

### Bugfixes
- Fixes a bug where all fit configurations for a fit model/container fail to load upon activation
of a module because the fit model saved in AppData is no longer available. Throws a warning now
instead and ignores the respective fit configuration.
- Fixed a bug that caused `qudi.util.models.DictTableModel` to raise `IndexError` when used in a
`ListView` and/or when data at index zero is requested.

### New Features
- Added helper functions in util/linear_transform.py to allow transformations (rotations and shifts) using the afﬁne transformation matrix formalism.

### Other
- Fine-tuning of string output of fit results from qudi.util.units.create_formatted_output(): Failed fits should provide
  error= np.nan. Fixed parameters are marked as such. Brackets introduced, eg. (2.67 ± 0.01) GHz.


## Version 1.4.1
Released on 21.06.2023

### Breaking Changes
None

### Bugfixes
None

### New Features
- Added utility descriptor objects to new module `qudi.util.descriptors`. Can be used to
facilitate smart instance attribute handling.

### Other
- Support for Python 3.10
- Better backwards compatibility of `qudi.util.constraints.ScalarConstraint` with the deprecated
`qudi.core.interface.ScalarConstraint` object


## Version 1.3.0
Released on 20.12.2022

### Breaking Changes
None

### Bugfixes
- NULL bytes in log messages are handled now and no longer lead to crashes of qudi. They are
replaced by the corresponding hex literal "\x00".
- Rubberband selection of utility plot widgets now works for `pyqtgraph != 0.12.4`. This specific
version is broken in that regard and a comprehensive error is thrown if it is detected.
- Adjusted 2D gaussian fit arguments to be compatible with the datafitting toolchain.

### New Features
- Multiple qudi sessions can now be run in parallel locally. However, the user must ensure
non-conflicting socket server settings for namespace server and remote module server in the
configs to load.

### Other
- Bumped minimum package requirement `pyqtgraph >= 0.13.0`.
- Introduced properties to make `qudi.util.constraints.ScalarConstraint` mostly backwards
compatible with the deprecated `qudi.core.interface.ScalarConstraint`. Only exception is `unit`
which should not be supported anymore.


## Version 1.2.0
Released on 30.09.2022

### Breaking Changes
None

### Bugfixes
None

### New Features
- New general-purpose interactive data display widget
`qudi.util.widgets.plotting.interactive_curve.InteractiveCurvesWidget` providing multiple optional
features:
  - Legend creation and generic dataset naming
  - Linking of fit curve to dataset and synchronous handling of both
  - Rubberband zooming in 1 and 2 dimensions
  - Data markers in 1 and 2 dimensions
  - Data range selections in 1 and 2 dimensions
  - Checkbox-based toggling of dataset visibility
  - Plot editor for setting axis labels, units and view ranges
  - Mouse cursor tracking and display in data coordinates
  - Various signals to interface with the above-mentioned features

### Other
None


## Version 1.1.0
Released on 25.07.2022

### Breaking Changes
- Changed event handling of qudi module state machine. `on_deactivate` will be run BEFORE the state
machine actually changes into state `deactivated`.
- `ConfigOption` meta-attributes of qudi modules are no longer set in config under the module name
section directly, but must be specified in an `options` subsection instead.
So something like
  ```python
  my_module_name:
      module.Class: 'qudi.hardware.my_module.MyModule'
      first_option: 42
      second_option: 'hello world'
  ```
  must become now
  ```python
  my_module_name:
      module.Class: 'qudi.hardware.my_module.MyModule'
      options:
          first_option: 42
          second_option: 'hello world'
  ```

### Bugfixes
- Qudi logging facility active during startup procedure
- Reduced RPyC related errors in qudi IPython kernel

### New Features
- Support for `enum.Enum` types in `qudi.util.yaml`, enabling use of enums in qudi config and
status variables.
- `qudi.util.constraints.ScalarConstraint` data class to easily define bounds for, check and clip
scalar values.
- Added qudi logger object to qudi IPython kernels to give users the possibility to directly log
messages into qudi from e.g. a jupyter notebook.

### Other
- Structure and type checking as well as default value handling in the qudi configuration file is
now done via JSON Schema (Draft-07). The applied schema is defined in `qudi.core.config.schema`.
Every time you load/dump a configuration from/to file or add/remove a module config or set a global
config option using `qudi.core.config.Configuration`, the config is validated against this JSON
schema.<|MERGE_RESOLUTION|>--- conflicted
+++ resolved
@@ -9,12 +9,9 @@
 - Fixed the correct assignment of `metadata` and `general` when loading data with `NpyDataStorage`, in line with the other storage classes
 
 ### New Features
-<<<<<<< HEAD
-- Added ruff configuration to `pyproject.toml` to standardize formatting
-=======
 - Added type hinting in `FitConfiguration`
 - Added optional parameters `estimator` and `custom_parameters` to `FitConfigurationsModel.add_configuration` to enable adding of new fit configuration with custom parameters and selectable estimator
->>>>>>> 0147345e
+- Added ruff configuration to `pyproject.toml` to standardize formatting
 
 ### Other
 None
