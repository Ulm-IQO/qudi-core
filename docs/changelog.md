--- conflicted
+++ resolved
@@ -61,15 +61,12 @@
 modules at once.
 
 ### Other
-<<<<<<< HEAD
 - Deprecated calling `qudi.core.module.Base.module_state` property and `Connector` meta attributes.
 - Deprecated `qudi.util.paths.get_module_app_data_path` in favor of 
 `qudi.util.paths.get_module_appdata_path`
 - Improved performance reading and mutating `qudi.util.models.DictTableModel` and 
 `qudi.util.models.ListTableModel`
-=======
 - Removed `setup.py` and moved fully to `pyproject.toml` instead
->>>>>>> 2a3f75e4
 
 
 ## Version 1.5.1
