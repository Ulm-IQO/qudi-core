--- conflicted
+++ resolved
@@ -33,15 +33,12 @@
 singleton
 
 ### Bugfixes
-<<<<<<< HEAD
 - Python module reload during runtime is now only performed if explicitly requested by the user
 - Fixed a `scipy` warning about the deprecated `scipy.ndimage.filters` namespace
 - Exceptions during initialization and construction of `ConfigOption` and `StatusVar` will now 
 cause the affected descriptor to be initialized to its default value and no longer prevent the 
 module from activating. `Connector` behaves similar if it is optional.
-=======
 - Fixed a bug where qudi would deadlock when starting a GUI module via the ipython terminal
->>>>>>> 9bf3f655
 
 ### New Features
 - New context manager `qudi.util.mutex.acquire_timeout` to facilitate (Recursive)Mutex/(R)Lock 
