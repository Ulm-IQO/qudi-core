# -*- coding: utf-8 -*-
"""
This file contains the Qudi task runner module.

Copyright (c) 2021, the qudi developers. See the AUTHORS.md file at the top-level directory of this
distribution and on <https://github.com/Ulm-IQO/qudi-core/>

This file is part of qudi.

Qudi is free software: you can redistribute it and/or modify it under the terms of
the GNU Lesser General Public License as published by the Free Software Foundation,
either version 3 of the License, or (at your option) any later version.

Qudi is distributed in the hope that it will be useful, but WITHOUT ANY WARRANTY;
without even the implied warranty of MERCHANTABILITY or FITNESS FOR A PARTICULAR PURPOSE.
See the GNU Lesser General Public License for more details.

You should have received a copy of the GNU Lesser General Public License along with qudi.
If not, see <https://www.gnu.org/licenses/>.
"""

from PySide2 import QtCore
from typing import Any, Dict, Union, Tuple, Optional

from qudi.util.mutex import Mutex
from qudi.core.module import LogicBase
from qudi.core.task import ModuleTaskManager, ModuleTaskState
from qudi.core.configoption import ConfigOption


# Detect if this module has been reloaded
_reloaded: bool
try:
    _reloaded
except NameError:
    _reloaded = False  # means the module is being imported
else:
    _reloaded = True  # means the module is being reloaded


class TaskRunnerLogic(LogicBase):
<<<<<<< HEAD
    """ Lightweight wrapper logic for qudi.core.task.ModuleTaskManager control """

    _task_manager: Union[ModuleTaskManager, None]
=======
    """This module keeps a collection of available ModuleTask subclasses (defined by config) and
    respective initialized instances that can be run.
    Handles module connections to tasks and allows monitoring of task states and results.
    """
>>>>>>> 34151780

    _module_task_configs = ConfigOption(name='module_tasks', default=dict(), missing='warn')

    _sigRunTask = QtCore.Signal(str)  # task name

    def __init__(self, *args, **kwargs):
        super().__init__(*args, **kwargs)
        self._lock = Mutex()
        self._task_manager = None

    def on_activate(self) -> None:
<<<<<<< HEAD
        """ Initialise task runner """
        self._task_manager = ModuleTaskManager(tasks_configuration=self._module_task_configs,
                                               module_manager=self._qudi_main.module_manager,
                                               thread_manager=self._qudi_main.thread_manager,
                                               reload=_reloaded,
                                               parent=self)
        self._sigRunTask.connect(self._task_manager.run, QtCore.Qt.QueuedConnection)

    def on_deactivate(self) -> None:
        """ Shut down task runner """
        self._sigRunTask.disconnect()
        try:
            self._task_manager.terminate()
        except AttributeError:
            pass
        finally:
            self._task_manager = None
=======
        """Initialise task runner."""
        self._running_tasks = dict()
        self._configured_task_types = dict()
        for name, task_cfg in self._module_task_configs.items():
            if name in self._configured_task_types:
                raise KeyError(f'Duplicate task name "{name}" encountered in config')
            module, cls = task_cfg['module.Class'].rsplit('.', 1)
            task = import_module_script(module, cls, reload=self._consecutive_activation)
            if not issubclass(task, ModuleTask):
                raise TypeError('Configured task is not a ModuleTask (sub)class')
            self._configured_task_types[name] = task
        self._sigStartTask.connect(self._run_task, QtCore.Qt.QueuedConnection)
        self._consecutive_activation = True

    def on_deactivate(self) -> None:
        """Shut down task runner."""
        self._sigStartTask.disconnect()
        for task in self._running_tasks.values():
            task.interrupt
        self._configured_task_types = dict()
>>>>>>> 34151780

    @property
    def data_model(self) -> ModuleTaskManager:
        return self._task_manager

    def task_state(self, name: str) -> ModuleTaskState:
        return self._task_manager.get_state(name)

    def task_result(self, name: str) -> Tuple[Any, bool]:
        return self._task_manager.get_result(name)

    def task_arguments(self, name: str) -> Dict[str, Any]:
        return self._task_manager.get_arguments(name)

    def run_task(self, name: str, /, **kwargs) -> None:
        with self._lock:
            self._task_manager.set_arguments(name, **kwargs)
            self._sigRunTask.emit(name)

    def interrupt_task(self, name: str) -> None:
<<<<<<< HEAD
        self._task_manager.interrupt(name)
=======
        with self._thread_lock:
            task = self._running_tasks.get(name, None)
            if task is None:
                raise RuntimeError(f'No ModuleTask with name "{name}" running')
            task.interrupt()

    @QtCore.Slot(str, dict)
    def _run_task(self, name: str, arguments: Mapping[str, Any]) -> None:
        with self._thread_lock:
            task = self.__init_task(name)
            self.__set_task_arguments(task, arguments)
            self.__activate_connect_task_modules(name, task)
            self.__move_task_into_thread(name, task)
            self.__connect_task_signals(name, task)
            self.__start_task(name, task)
            self.sigTaskStarted.emit(name)

    def _task_finished_callback(self, name: str) -> None:
        """Called every time a task finishes."""
        with self._thread_lock:
            task = self._running_tasks.get(name, None)
            if task is not None:
                task.sigFinished.disconnect()
                task.sigStateChanged.disconnect()
                task.disconnect_modules()
                thread_manager = self._qudi_main.thread_manager
                thread_manager.quit_thread(task.thread())
                thread_manager.join_thread(task.thread())

    def _thread_finished_callback(self, name: str) -> None:
        with self._thread_lock:
            task = self._running_tasks.pop(name, None)
            if task is not None:
                self.sigTaskFinished.emit(name, task.result, task.success)

    def _task_state_changed_callback(self, state: str, name: str) -> None:
        self.sigTaskStateChanged.emit(name, state)

    def __init_task(self, name: str) -> ModuleTask:
        """Create a ModuleTask instance."""
        try:
            if name in self._running_tasks:
                raise RuntimeError(f'ModuleTask "{name}" is already initialized')
            return self._configured_task_types[name]()
        except:
            self.log.exception(f'Exception during initialization of ModuleTask "{name}":')
            raise

    def __set_task_arguments(self, task: ModuleTask, arguments: Mapping[str, Any]) -> None:
        """Set arguments for ModuleTask instance."""
        try:
            if not (isinstance(arguments, Mapping) and all(isinstance(a, str) for a in arguments)):
                raise TypeError('ModuleTask kwargs must be mapping with str type keys')
            task.kwargs = arguments
        except:
            self.log.exception(f'Exception during setting of arguments for ModuleTask:')
            raise

    def __activate_connect_task_modules(self, name: str, task: ModuleTask) -> None:
        """Activate and connect all configured module connectors for ModuleTask."""
        try:
            module_manager = self._qudi_main.module_manager
            connect_targets = dict()
            for conn_name, module_name in self._module_task_configs[name]['connect'].items():
                module = module_manager[module_name]
                module.activate()
                connect_targets[conn_name] = module.instance
            task.connect_modules(connect_targets)
        except:
            self.log.exception(f'Exception during modules connection for ModuleTask "{name}":')
            task.disconnect_modules()
            raise

    def __move_task_into_thread(self, name: str, task: ModuleTask) -> None:
        """Create a new QThread via qudi thread manager and move ModuleTask instance into it."""
        try:
            thread = self._qudi_main.thread_manager.get_new_thread(name=f'ModuleTask-{name}')
            if thread is None:
                raise RuntimeError(f'Unable to create QThread with name "ModuleTask-{name}"')
        except RuntimeError:
            self.log.exception('Exception during thread creation:')
            raise
        task.moveToThread(thread)
        thread.started.connect(task.run, QtCore.Qt.QueuedConnection)
        thread.finished.connect(partial(self._thread_finished_callback, name=name))

    def __connect_task_signals(self, name: str, task: ModuleTask) -> None:
        task.sigFinished.connect(partial(self._task_finished_callback, name=name),
                                 QtCore.Qt.QueuedConnection)
        task.sigStateChanged.connect(partial(self._task_state_changed_callback, name=name),
                                     QtCore.Qt.QueuedConnection)

    def __start_task(self, name: str, task: ModuleTask) -> None:
        self._running_tasks[name] = task
        task.thread().start()
>>>>>>> 34151780
<|MERGE_RESOLUTION|>--- conflicted
+++ resolved
@@ -39,16 +39,9 @@
 
 
 class TaskRunnerLogic(LogicBase):
-<<<<<<< HEAD
-    """ Lightweight wrapper logic for qudi.core.task.ModuleTaskManager control """
+    """Lightweight wrapper logic for qudi.core.task.ModuleTaskManager control """
 
     _task_manager: Union[ModuleTaskManager, None]
-=======
-    """This module keeps a collection of available ModuleTask subclasses (defined by config) and
-    respective initialized instances that can be run.
-    Handles module connections to tasks and allows monitoring of task states and results.
-    """
->>>>>>> 34151780
 
     _module_task_configs = ConfigOption(name='module_tasks', default=dict(), missing='warn')
 
@@ -60,7 +53,6 @@
         self._task_manager = None
 
     def on_activate(self) -> None:
-<<<<<<< HEAD
         """ Initialise task runner """
         self._task_manager = ModuleTaskManager(tasks_configuration=self._module_task_configs,
                                                module_manager=self._qudi_main.module_manager,
@@ -78,28 +70,6 @@
             pass
         finally:
             self._task_manager = None
-=======
-        """Initialise task runner."""
-        self._running_tasks = dict()
-        self._configured_task_types = dict()
-        for name, task_cfg in self._module_task_configs.items():
-            if name in self._configured_task_types:
-                raise KeyError(f'Duplicate task name "{name}" encountered in config')
-            module, cls = task_cfg['module.Class'].rsplit('.', 1)
-            task = import_module_script(module, cls, reload=self._consecutive_activation)
-            if not issubclass(task, ModuleTask):
-                raise TypeError('Configured task is not a ModuleTask (sub)class')
-            self._configured_task_types[name] = task
-        self._sigStartTask.connect(self._run_task, QtCore.Qt.QueuedConnection)
-        self._consecutive_activation = True
-
-    def on_deactivate(self) -> None:
-        """Shut down task runner."""
-        self._sigStartTask.disconnect()
-        for task in self._running_tasks.values():
-            task.interrupt
-        self._configured_task_types = dict()
->>>>>>> 34151780
 
     @property
     def data_model(self) -> ModuleTaskManager:
@@ -120,102 +90,4 @@
             self._sigRunTask.emit(name)
 
     def interrupt_task(self, name: str) -> None:
-<<<<<<< HEAD
-        self._task_manager.interrupt(name)
-=======
-        with self._thread_lock:
-            task = self._running_tasks.get(name, None)
-            if task is None:
-                raise RuntimeError(f'No ModuleTask with name "{name}" running')
-            task.interrupt()
-
-    @QtCore.Slot(str, dict)
-    def _run_task(self, name: str, arguments: Mapping[str, Any]) -> None:
-        with self._thread_lock:
-            task = self.__init_task(name)
-            self.__set_task_arguments(task, arguments)
-            self.__activate_connect_task_modules(name, task)
-            self.__move_task_into_thread(name, task)
-            self.__connect_task_signals(name, task)
-            self.__start_task(name, task)
-            self.sigTaskStarted.emit(name)
-
-    def _task_finished_callback(self, name: str) -> None:
-        """Called every time a task finishes."""
-        with self._thread_lock:
-            task = self._running_tasks.get(name, None)
-            if task is not None:
-                task.sigFinished.disconnect()
-                task.sigStateChanged.disconnect()
-                task.disconnect_modules()
-                thread_manager = self._qudi_main.thread_manager
-                thread_manager.quit_thread(task.thread())
-                thread_manager.join_thread(task.thread())
-
-    def _thread_finished_callback(self, name: str) -> None:
-        with self._thread_lock:
-            task = self._running_tasks.pop(name, None)
-            if task is not None:
-                self.sigTaskFinished.emit(name, task.result, task.success)
-
-    def _task_state_changed_callback(self, state: str, name: str) -> None:
-        self.sigTaskStateChanged.emit(name, state)
-
-    def __init_task(self, name: str) -> ModuleTask:
-        """Create a ModuleTask instance."""
-        try:
-            if name in self._running_tasks:
-                raise RuntimeError(f'ModuleTask "{name}" is already initialized')
-            return self._configured_task_types[name]()
-        except:
-            self.log.exception(f'Exception during initialization of ModuleTask "{name}":')
-            raise
-
-    def __set_task_arguments(self, task: ModuleTask, arguments: Mapping[str, Any]) -> None:
-        """Set arguments for ModuleTask instance."""
-        try:
-            if not (isinstance(arguments, Mapping) and all(isinstance(a, str) for a in arguments)):
-                raise TypeError('ModuleTask kwargs must be mapping with str type keys')
-            task.kwargs = arguments
-        except:
-            self.log.exception(f'Exception during setting of arguments for ModuleTask:')
-            raise
-
-    def __activate_connect_task_modules(self, name: str, task: ModuleTask) -> None:
-        """Activate and connect all configured module connectors for ModuleTask."""
-        try:
-            module_manager = self._qudi_main.module_manager
-            connect_targets = dict()
-            for conn_name, module_name in self._module_task_configs[name]['connect'].items():
-                module = module_manager[module_name]
-                module.activate()
-                connect_targets[conn_name] = module.instance
-            task.connect_modules(connect_targets)
-        except:
-            self.log.exception(f'Exception during modules connection for ModuleTask "{name}":')
-            task.disconnect_modules()
-            raise
-
-    def __move_task_into_thread(self, name: str, task: ModuleTask) -> None:
-        """Create a new QThread via qudi thread manager and move ModuleTask instance into it."""
-        try:
-            thread = self._qudi_main.thread_manager.get_new_thread(name=f'ModuleTask-{name}')
-            if thread is None:
-                raise RuntimeError(f'Unable to create QThread with name "ModuleTask-{name}"')
-        except RuntimeError:
-            self.log.exception('Exception during thread creation:')
-            raise
-        task.moveToThread(thread)
-        thread.started.connect(task.run, QtCore.Qt.QueuedConnection)
-        thread.finished.connect(partial(self._thread_finished_callback, name=name))
-
-    def __connect_task_signals(self, name: str, task: ModuleTask) -> None:
-        task.sigFinished.connect(partial(self._task_finished_callback, name=name),
-                                 QtCore.Qt.QueuedConnection)
-        task.sigStateChanged.connect(partial(self._task_state_changed_callback, name=name),
-                                     QtCore.Qt.QueuedConnection)
-
-    def __start_task(self, name: str, task: ModuleTask) -> None:
-        self._running_tasks[name] = task
-        task.thread().start()
->>>>>>> 34151780
+        self._task_manager.interrupt(name)