# -*- coding: utf-8 -*-
"""
This file contains Qt models for Python data structures.

.. Copyright (c) 2021, the qudi developers. See the AUTHORS.md file at the top-level directory of this
.. distribution and on <https://github.com/Ulm-IQO/qudi-core/>
..
.. This file is part of qudi.
..
.. Qudi is free software: you can redistribute it and/or modify it under the terms of
.. the GNU Lesser General Public License as published by the Free Software Foundation,
.. either version 3 of the License, or (at your option) any later version.
..
.. Qudi is distributed in the hope that it will be useful, but WITHOUT ANY WARRANTY;
.. without even the implied warranty of MERCHANTABILITY or FITNESS FOR A PARTICULAR PURPOSE.
.. See the GNU Lesser General Public License for more details.
..
.. You should have received a copy of the GNU Lesser General Public License along with qudi.
.. If not, see <https://www.gnu.org/licenses/>.
"""

__all__ = ["DictTableModel", "ListTableModel"]

from PySide2 import QtCore
from typing import Any, Optional, Union, Sequence
from qudi.util.mutex import RecursiveMutex


class DictTableModel(QtCore.QAbstractTableModel):
    """Qt model storing a table in dictionaries"""

    def __init__(self, headers: Union[str, Sequence[str]]):
        super().__init__()
        self._lock = RecursiveMutex()
        if isinstance(headers, str):
            self._headers = [headers]
        elif not all(isinstance(h, str) for h in headers):
            raise TypeError("DictTableModel header entries must be str type.")
        else:
            self._headers = list(headers)
        self._storage = dict()

    def rowCount(self, parent: Optional[QtCore.QModelIndex] = None) -> int:
        """Returns the number of stored items (rows)"""
        with self._lock:
            return len(self._storage)

    def columnCount(self, parent: Optional[QtCore.QModelIndex] = None) -> int:
        """Returns the number of data fields (columns)"""
        with self._lock:
            return len(self._headers)

    def flags(self, index: Optional[QtCore.QModelIndex] = None) -> QtCore.Qt.ItemFlags:
        """Determines what can be done with the given indexed cell."""
        return QtCore.Qt.ItemIsEnabled | QtCore.Qt.ItemIsSelectable

    def data(self, index: QtCore.QModelIndex, role: QtCore.Qt.ItemDataRole) -> Any:
        """Get data from model for a given cell. Data can have a role that affects display.
        Re-Implement in subclass in order to support anything else than the 2 default columns.
        """
        with self._lock:
            if index.isValid() and role == QtCore.Qt.DisplayRole:
                key = self.get_key_by_index(index.row())
                if index.column() == 0:
                    return key
                elif index.column() == 1:
                    return self._storage[key]
            return None

    def headerData(
        self,
        section: int,
        orientation: QtCore.Qt.Orientation,
        role: Optional[QtCore.Qt.ItemDataRole] = QtCore.Qt.DisplayRole,
    ) -> Any:
        """Data for the table view headers"""
        with self._lock:
            if role == QtCore.Qt.DisplayRole:
                if orientation == QtCore.Qt.Horizontal:
                    return self._headers[section]
            return None

    def get_key_by_index(self, n: int) -> Any:
        """Get a dict key by index number"""
        with self._lock:
            it = iter(self._storage)
            try:
                for _ in range(n + 1):
                    key = next(it)
            except StopIteration:
                raise IndexError(
<<<<<<< HEAD
                    f'Index {n:d} out of bounds for table model with '
                    f'{len(self._storage):d} rows'
=======
                    f"Index {n:d} out of bounds for table model with "
                    f"{len(self._storage):d} rows"
>>>>>>> 9a0df6f5
                ) from None
            return key

    def get_index_by_key(self, key: Any) -> int:
        """Get row index for dict key.

        Warning: Row index for a key changes when keys with lower index are removed.
        """
        with self._lock:
            for i, storage_key in enumerate(self._storage.keys()):
                if key == storage_key:
                    return i
            raise KeyError

    def __setitem__(self, key, value):
        with self._lock:
            if key in self._storage:
                row = self.get_index_by_key(key)
                self._storage[key] = value
                index = self.index(row, 1)
                self.dataChanged.emit(index, index)
            else:
                row = len(self._storage)
                self.beginInsertRows(QtCore.QModelIndex(), row, row)
                self._storage[key] = value
                self.endInsertRows()

    def __getitem__(self, item):
        with self._lock:
            return self._storage.__getitem__(item)

    def __repr__(self):
        with self._lock:
            return repr(self._storage)

    def __len__(self):
        with self._lock:
            return len(self._storage)

    def __delitem__(self, key):
        with self._lock:
            if key not in self._storage:
                raise KeyError
            self.pop(key)

    def __iter__(self):
        with self._lock:
            return self._storage.__iter__()

    def __contains__(self, item):
        with self._lock:
            return self._storage.__contains__(item)

    def clear(self):
        with self._lock:
            self.beginResetModel()
            self._storage.clear()
            self.endResetModel()

    def copy(self):
        model = DictTableModel(self._headers.copy())
        model._storage = self._storage.copy()
        return model

    def update(self, *args, **kwargs):
        with self._lock:
            update_dict = dict(*args, **kwargs)
            for key, value in update_dict.items():
                self.__setitem__(key, value)

    def pop(self, *args):
        """Remove key from dictionary.

        @param args: dict key to remove, optional default return value

        @return value: value removed from dict
        """
        with self._lock:
            if args[0] in self._storage:
                row = self.get_index_by_key(args[0])
                self.beginRemoveRows(QtCore.QModelIndex(), row, row)
                ret = self._storage.pop(args[0])
                self.endRemoveRows()
                return ret
            elif len(args) > 1:
                return args[1]

    def get(self, *args):
        """Get value for key from dictionary.

        @param args: value for key, optional default return value

        @return value: value for key from dict
        """
        with self._lock:
            return self._storage.get(*args)

    def values(self):
        with self._lock:
            return self._storage.values()

    def keys(self):
        with self._lock:
            return self._storage.keys()

    def items(self):
        with self._lock:
            return self._storage.items()


class ListTableModel(QtCore.QAbstractTableModel):
    """Qt model storing a table in lists."""

    def __init__(self, headers: Union[str, Sequence[str]]):
        super().__init__()
        self._lock = RecursiveMutex()
        if isinstance(headers, str):
            self._headers = headers
        elif not all(isinstance(h, str) for h in headers):
            raise TypeError("DictTableModel header entries must be str type.")
        else:
            self._headers = list(headers)
        self._storage = list()

    def rowCount(self, parent: Optional[QtCore.QModelIndex] = None):
        """Gives the number of stored items (rows)"""
        with self._lock:
            return len(self._storage)

    def columnCount(self, parent: Optional[QtCore.QModelIndex] = None):
        """Gives the number of data fields (columns)"""
        return len(self._headers)

    def flags(self, index: QtCore.QModelIndex) -> QtCore.Qt.ItemFlags:
        """Determines what can be done with entry cells in the table view."""
        return QtCore.Qt.ItemIsEnabled | QtCore.Qt.ItemIsSelectable

    def data(self, index: QtCore.QModelIndex, role: QtCore.Qt.ItemDataRole) -> Any:
        """Get data from model for a given cell. Data can have a role that affects display."""
        with self._lock:
            if index.isValid() and role == QtCore.Qt.DisplayRole:
                return self._storage[index.row()]
            return None

    def headerData(
        self,
        section: int,
        orientation: QtCore.Qt.Orientation,
        role: Optional[QtCore.Qt.ItemDataRole] = QtCore.Qt.DisplayRole,
    ) -> Any:
        """Data for the table view headers"""
        if role == QtCore.Qt.DisplayRole:
            if orientation == QtCore.Qt.Horizontal:
                return self._headers[section]
        return None

    def __setitem__(self, key, value):
        with self._lock:
            if key < 0:
                key = key + len(self._storage)
            self._storage[key] = value
            self.dataChanged.emit(
                self.index(key, 0), self.index(key, len(self._headers) - 1)
            )

    def __getitem__(self, key):
        with self._lock:
            return self._storage[key]

    def __repr__(self):
        with self._lock:
            return repr(self._storage)

    def __len__(self):
        with self._lock:
            return len(self._storage)

    def __delitem__(self, key):
        with self._lock:
            if key < 0:
                key = key + len(self._storage)
            self.pop(key)

    def __iter__(self):
        with self._lock:
            return iter(self._storage)

    def __contains__(self, item):
        with self._lock:
            return item in self._storage

    def insert(self, n, data):
<<<<<<< HEAD
        """Insert a row into table.
=======
        """
        Insert a row into a table before the nth element.

        Parameters
        ----------
        n : int
            Index before which the row should be inserted.
        data : object
            Row to insert into the table.
>>>>>>> 9a0df6f5

        """
        with self._lock:
            if 0 <= n <= len(self._storage):
                self.beginInsertRows(QtCore.QModelIndex(), n, n)
                self._storage.insert(n, data)
                self.endInsertRows()
            else:
                raise IndexError

    def append(self, data):
<<<<<<< HEAD
        """Append row to table.

        @param data: row to append
=======
        """
        Append a row to a table.

        Parameters
        ----------
        data : object
            Row to append to the table.

>>>>>>> 9a0df6f5
        """
        with self._lock:
            n = len(self._storage)
            self.beginInsertRows(QtCore.QModelIndex(), n, n)
            self._storage.append(data)
            self.endInsertRows()

    def pop(self, n):
<<<<<<< HEAD
        """Remove nth row from table.
=======
        """
        Remove the nth row from a table.

        Parameters
        ----------
        n : int
            Index of the row to remove.
>>>>>>> 9a0df6f5

        Returns
        -------
        object
            Removed row.

        """
        with self._lock:
            if 0 <= n < len(self._storage):
                self.beginRemoveRows(QtCore.QModelIndex(), n, n)
                ret = self._storage.pop(n)
                self.endRemoveRows()
                return ret
            else:
                raise IndexError

    def extend(self, seq):
        with self._lock:
            seq = list(seq)
            n = len(self._storage)
            m = n + len(seq)
            self.beginInsertRows(QtCore.QModelIndex(), n, m)
            self._storage.extend(seq)
            self.endInsertRows()

    def remove(self, value):
        with self._lock:
            row = self._storage.index(value)
            self.pop(row)

    def count(self, value):
        with self._lock:
            return self._storage.count(value)

    def copy(self):
        model = ListTableModel(self._headers)
        model._storage = self._storage.copy()
        return model<|MERGE_RESOLUTION|>--- conflicted
+++ resolved
@@ -89,13 +89,8 @@
                     key = next(it)
             except StopIteration:
                 raise IndexError(
-<<<<<<< HEAD
-                    f'Index {n:d} out of bounds for table model with '
-                    f'{len(self._storage):d} rows'
-=======
                     f"Index {n:d} out of bounds for table model with "
                     f"{len(self._storage):d} rows"
->>>>>>> 9a0df6f5
                 ) from None
             return key
 
@@ -288,9 +283,6 @@
             return item in self._storage
 
     def insert(self, n, data):
-<<<<<<< HEAD
-        """Insert a row into table.
-=======
         """
         Insert a row into a table before the nth element.
 
@@ -300,7 +292,6 @@
             Index before which the row should be inserted.
         data : object
             Row to insert into the table.
->>>>>>> 9a0df6f5
 
         """
         with self._lock:
@@ -312,11 +303,6 @@
                 raise IndexError
 
     def append(self, data):
-<<<<<<< HEAD
-        """Append row to table.
-
-        @param data: row to append
-=======
         """
         Append a row to a table.
 
@@ -325,7 +311,6 @@
         data : object
             Row to append to the table.
 
->>>>>>> 9a0df6f5
         """
         with self._lock:
             n = len(self._storage)
@@ -334,9 +319,6 @@
             self.endInsertRows()
 
     def pop(self, n):
-<<<<<<< HEAD
-        """Remove nth row from table.
-=======
         """
         Remove the nth row from a table.
 
@@ -344,7 +326,6 @@
         ----------
         n : int
             Index of the row to remove.
->>>>>>> 9a0df6f5
 
         Returns
         -------
