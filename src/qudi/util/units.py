# -*- coding: utf-8 -*-
"""
This file contains Qudi methods for handling real-world values with units.

Copyright (c) 2021, the qudi developers. See the AUTHORS.md file at the top-level directory of this
distribution and on <https://github.com/Ulm-IQO/qudi-core/>

This file is part of qudi.

Qudi is free software: you can redistribute it and/or modify it under the terms of
the GNU Lesser General Public License as published by the Free Software Foundation,
either version 3 of the License, or (at your option) any later version.

Qudi is distributed in the hope that it will be useful, but WITHOUT ANY WARRANTY;
without even the implied warranty of MERCHANTABILITY or FITNESS FOR A PARTICULAR PURPOSE.
See the GNU Lesser General Public License for more details.

You should have received a copy of the GNU Lesser General Public License along with qudi.
If not, see <https://www.gnu.org/licenses/>.
"""

__all__ = ('create_formatted_output', 'get_relevant_digit', 'get_si_norm', 'get_unit_prefix_dict',
           'round_value_to_error', 'ScaledFloat')

import math
import numpy as np
try:
    import pyqtgraph.functions as fn
except ImportError:
    fn = None


def get_unit_prefix_dict():
    """
    Return the dictionary, which assigns the prefix of a unit to its proper order of magnitude.

    @return dict: keys are string prefix and values are magnitude values.
    """

    unit_prefix_dict = {
        'y': 1e-24,
        'z': 1e-21,
        'a': 1e-18,
        'f': 1e-15,
        'p': 1e-12,
        'n': 1e-9,
        'µ': 1e-6,
        'm': 1e-3,
        '': 1,
        'k': 1e3,
        'M': 1e6,
        'G': 1e9,
        'T': 1e12,
        'P': 1e15,
        'E': 1e18,
        'Z': 1e21,
        'Y': 1e24
    }
    return unit_prefix_dict


class ScaledFloat(float):
    """
    Format code 'r' for scaled output.

    Examples
    --------
    '{:.0r}A'.format(ScaledFloat(50))       --> 50 A
    '{:.1r}A'.format(ScaledFloat(1.5e3))    --> 1.5 kA
    '{:.1r}A'.format(ScaledFloat(2e-3))     --> 2.0 mA
    '{:rg}A'.format(ScaledFloat(2e-3))      --> 2 mA
    '{:rf}A'.format(ScaledFloat(2e-3))      --> 2.000000 mA
    """

    @property
    def scale(self):
        """
        Returns the scale. (No prefix if 0)

        Examples
        --------
        1e-3: m
        1e6: M
        """

        # Zero makes the log crash and should not have a prefix
        if self == 0:
            return ''

        exponent = math.floor(math.log10(abs(self)) / 3)
        if exponent < -8:
            exponent = -8
        if exponent > 8:
            exponent = 8
        prefix = 'yzafpnµm kMGTPEZY'
        return prefix[8 + exponent].strip()

    @property
    def scale_val(self):
        """ Returns the scale value which can be used to devide the actual value

        Examples
        --------
        m: 1e-3
        M: 1e6
        """
        scale_str = self.scale
        return get_unit_prefix_dict()[scale_str]

    def __format__(self, fmt):
        """
        Fromats the string using format fmt.

        r for scaled output.

        Parameters
        ----------
        fmt : str format string
        """
        autoscale = False
        if len(fmt) >= 2:
            if fmt[-2] == 'r':
                autoscale = True
                fmt = fmt[:-2] + fmt[-1]
            elif fmt[-1] == 'r':
                autoscale = True
                fmt = fmt[:-1] + 'f'
        elif fmt[-1] == 'r':
            autoscale = True
            fmt = fmt[:-1] + 'f'
        if autoscale:
            scale = self.scale
            if scale == 'u':
                index = 'micro'
            else:
                index = scale
            value = self / get_unit_prefix_dict()[index]
            return '{:s} {:s}'.format(value.__format__(fmt), scale)
        else:
            return super().__format__(fmt)


def create_formatted_output(param_dict, num_sig_digits=5):
    """ Display a parameter set nicely in SI units.

    @param dict param_dict: dictionary with entries being again dictionaries
                       with two needed keywords 'value' and 'unit' and one
                       optional keyword 'error'. Add the proper items to the
                       specified keywords.
                       Note, that if no error is specified, no proper
                       rounding (and therefore displaying) can be
                       guaranteed.

    @param int num_sig_digits: optional, the number of significant digits will
                               be taken, if the rounding procedure was not
                               successful at all. That will ensure at least that
                               not all the digits are displayed.
                               According to that the error will be displayed.

    @return str: a string, which is nicely formatted.

    Note: The absolute tolerance to a zero is set to 1e-18.

    Example of a param dict:
        param_dict = {'Rabi frequency': {'value':123.43,   'error': 0.321,  'unit': 'Hz'},
                      'ODMR contrast':  {'value':2.563423, 'error': 0.523,  'unit': '%'},
                      'Fidelity':       {'value':0.783,    'error': 0.2222, 'unit': ''}}

        If you want to access on the value of the Fidelity, then you can do
        that via:
            param_dict['Fidelity']['value']
        or on the error of the ODMR contrast:
            param_dict['ODMR contrast']['error']


    """
    if fn is None:
        raise RuntimeError('Function "create_formatted_output" requires pyqtgraph.')

    output_str = ''
    atol = 1e-18    # absolute tolerance for the detection of zero.

    for entry in param_dict:
        if param_dict[entry].get('error') is not None:

            value, error, digit = round_value_to_error(
                param_dict[entry]['value'], param_dict[entry]['error'])

            if (np.isclose(value, 0.0, atol=atol)
                    or np.isnan(error)
                    or np.isclose(error, 0.0, atol=atol)
                    or np.isinf(error)):
                sc_fact, unit_prefix = fn.siScale(param_dict[entry]['value'])
                str_val = '{0:.{1}e}'.format(
                    param_dict[entry]['value'], num_sig_digits - 1)
<<<<<<< HEAD
                if np.isnan(np.float64(str_val)):
                    value = np.NAN
                elif np.isinf(np.float64(str_val)):
=======
                if np.isnan(float(str_val)):
                    value = np.NAN
                elif np.isinf(float(str_val)):
>>>>>>> 690a96f2
                    value = np.inf
                else:
                    value = float('{0:.{1}e}'.format(
                        param_dict[entry]['value'], num_sig_digits - 1))

            else:
                # the factor 10 moves the displayed digit by one to the right,
                # so that the values from 100 to 0.1 are displayed within one
                # range, rather then from the value 1000 to 1, which is
                # default.
                sc_fact, unit_prefix = fn.siScale(error * 10)
            output_str += '{0}: ({1} \u00B1 {2}) {3}{4} \n'.format(entry, round(value * sc_fact,
                                                                                num_sig_digits - 1),
                                                                   round(error * sc_fact,
                                                                         num_sig_digits - 1),
                                                                   unit_prefix,
                                                                   param_dict[entry]['unit'])
        else:
            output_str += '{0}: '.format(entry) + fn.siFormat(param_dict[entry]['value'],
                                                              precision=num_sig_digits,
                                                              suffix=param_dict[entry][
                                                                  'unit']) + ' (fixed) \n'
    return output_str


def round_value_to_error(value, error):
    """ The scientifically correct way of rounding a value according to an error.

    @param float or int value: the measurement value
    @param float or int error: the error for that measurement value

    @return tuple(float, float, int):
                float value: the rounded value according to the error
                float error: the rounded error
                int rounding_digit: the digit, to which the rounding
                                    procedure was performed. Note a positive
                                    number indicates the position of the
                                    digit right from the comma, zero means
                                    the first digit left from the comma and
                                    negative numbers are the digits left
                                    from the comma. That is a convention
                                    which is used in the native round method
                                    and the method numpy.round.

    Note1: the input type of value or error will not be changed! If float is
           the input, float will be the output, same applies to integer.

    Note2: This method is not returning strings, since each display method
           might want to display the rounded values in a different way.
           (in exponential representation, in a different magnitude, ect.).

    Note3: This function can handle an invalid error, i.e. if the error is
           zero, NAN or infinite. The absolute tolerance to detect a number as
           zero is set to 1e-18.

    Procedure explanation:
    The scientific way of displaying a measurement result in the presents of
    an error is applied here. It is the following procedure:
        Take the first leading non-zero number in the error value and check,
        whether the number is a digit within 3 to 9. Then the rounding value
        is the specified digit. Otherwise, if first leading digit is 1 or 2
        then the next right digit is the rounding value.
        The error is rounded according to that digit and the same applies
        for the value.

    Example 1:
        x_meas = 2.05650234, delta_x = 0.0634
            => x =  2.06 +- 0.06,   (output: (2.06, 0.06, 2)    )

    Example 2:
        x_meas = 0.34545, delta_x = 0.19145
            => x = 0.35 +- 0.19     (output: (0.35, 0.19, 2)    )

    Example 3:
        x_meas = 239579.23, delta_x = 1289.234
            => x = 239600 +- 1300   (output: (239600.0, 1300.0, -2) )

    Example 4:
        x_meas = 961453, delta_x = 3789
            => x = 961000 +- 4000   (output: (961000, 4000, -3) )

    """

    atol = 1e-18    # absolute tolerance for the detection of zero.

    # check if error is zero, since that is an invalid input!
    if np.isclose(error, 0.0, atol=atol) or np.isnan(error) or np.isinf(error):
        # self.log.error('Cannot round to the error, since either a zero error ')
        # logger.warning('Cannot round to the error, since either a zero error '
        #            'value was passed for the number {0}, or the error is '
        #            'NaN: Error value: {1}. '.format(value, error))

        # set the round digit to float precision
        round_digit = -12

        return value, error, round_digit

    # error can only be positive!
    log_val = np.log10(abs(error))

    if log_val < 0:
        round_digit = -(int(log_val) - 1)
    else:
        round_digit = -(int(log_val))

    first_err_digit = '{:e}'.format(error)[0]

    if first_err_digit in ('1', '2'):
        round_digit += 1

    # Use the python round function, since np.round uses the __repr__ conversion
    # function which shows enough digits to unambiguously identify the number.
    # But the __str__ conversion should round the number to a reasonable number
    # of digits, which is the standard output of the python round function.
    # Therefore take the python round function.

    return round(value, round_digit), round(error, round_digit), round_digit


def get_relevant_digit(entry):
    """ By using log10, abs and int operations, the proper relevant digit is
        obtained.

    @param float entry:

    @return: int, the leading relevant exponent
    """

    # the log10 can only be calculated of a positive number.
    entry = np.abs(entry)

    # the log of zero crashes, so return 0
    if entry == 0:
        return 0

    if np.log10(entry) >= 0:
        return int(np.log10(entry))
    else:
        # catch the asymmetric behaviour of the log and int operation.
        return int(int(np.abs(np.log10(entry))) + 1 + np.log10(entry)) - (
                    int(np.abs(np.log10(entry))) + 1)


def get_si_norm(entry):
    """ A rather different way to display the value in SI notation.

    @param float entry: the float number from which normalization factor should
                        be obtained.

    @return: norm_val, normalization
            float norm_val: the value in a normalized representation.
            float normalization: the factor with which to divide the number.
    """
    val = get_relevant_digit(entry)
    fact = int(val / 3)
    power = int(3 * fact)
    norm = 10 ** power

    return entry / norm, norm<|MERGE_RESOLUTION|>--- conflicted
+++ resolved
@@ -193,15 +193,9 @@
                 sc_fact, unit_prefix = fn.siScale(param_dict[entry]['value'])
                 str_val = '{0:.{1}e}'.format(
                     param_dict[entry]['value'], num_sig_digits - 1)
-<<<<<<< HEAD
-                if np.isnan(np.float64(str_val)):
-                    value = np.NAN
-                elif np.isinf(np.float64(str_val)):
-=======
                 if np.isnan(float(str_val)):
                     value = np.NAN
                 elif np.isinf(float(str_val)):
->>>>>>> 690a96f2
                     value = np.inf
                 else:
                     value = float('{0:.{1}e}'.format(
