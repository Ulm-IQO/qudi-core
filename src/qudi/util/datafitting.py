--- conflicted
+++ resolved
@@ -21,19 +21,11 @@
 """
 
 __all__ = (
-<<<<<<< HEAD
-    'is_fit_model',
-    'get_all_fit_models',
-    'FitConfiguration',
-    'FitConfigurationsModel',
-    'FitContainer',
-=======
     "is_fit_model",
     "get_all_fit_models",
     "FitConfiguration",
     "FitConfigurationsModel",
     "FitContainer",
->>>>>>> 9a0df6f5
 )
 
 import importlib
@@ -66,11 +58,7 @@
 # containing all importable fit model objects with names as keys.
 _fit_models = dict()
 for mod_finder in iter_modules_recursive(
-<<<<<<< HEAD
-    _fit_models_ns.__path__, _fit_models_ns.__name__ + '.'
-=======
     _fit_models_ns.__path__, _fit_models_ns.__name__ + "."
->>>>>>> 9a0df6f5
 ):
     try:
         _fit_models.update(
@@ -99,11 +87,7 @@
         assert name, "FitConfiguration name must be non-empty string."
         assert model in _fit_models, f'Invalid fit model name encountered: "{model}".'
         assert (
-<<<<<<< HEAD
-            name != 'No Fit'
-=======
             name != "No Fit"
->>>>>>> 9a0df6f5
         ), '"No Fit" is a reserved name for fit configs. Choose another.'
 
         self._name = name
@@ -155,29 +139,14 @@
         if value is not None:
             default_params = self.default_parameters
             invalid = set(value).difference(default_params)
-<<<<<<< HEAD
-            assert not invalid, f'Invalid model parameters encountered: {invalid}'
-            assert isinstance(
-                value, lmfit.Parameters
-            ), 'Property custom_parameters must be of type <lmfit.Parameters>.'
-=======
             assert not invalid, f"Invalid model parameters encountered: {invalid}"
             assert isinstance(
                 value, lmfit.Parameters
             ), "Property custom_parameters must be of type <lmfit.Parameters>."
->>>>>>> 9a0df6f5
         self._custom_parameters = value.copy() if value is not None else None
 
     def to_dict(self):
         return {
-<<<<<<< HEAD
-            'name': self._name,
-            'model': self._model,
-            'estimator': self._estimator,
-            'custom_parameters': None
-            if self._custom_parameters is None
-            else self._custom_parameters.dumps(),
-=======
             "name": self._name,
             "model": self._model,
             "estimator": self._estimator,
@@ -186,7 +155,6 @@
                 if self._custom_parameters is None
                 else self._custom_parameters.dumps()
             ),
->>>>>>> 9a0df6f5
         }
 
     @classmethod
@@ -239,11 +207,7 @@
             name not in self.configuration_names
         ), f'Fit config "{name}" already defined.'
         assert (
-<<<<<<< HEAD
-            name != 'No Fit'
-=======
             name != "No Fit"
->>>>>>> 9a0df6f5
         ), '"No Fit" is a reserved name for fit configs. Choose another.'
         config = FitConfiguration(name, model)
         new_row = len(self._fit_configurations)
@@ -330,14 +294,9 @@
         return [cfg.to_dict() for cfg in self._fit_configurations]
 
     def load_configs(self, configs):
-<<<<<<< HEAD
-        """Initializes/overwrites all currently held fit configurations by a given iterable of dict
-        representations (see also: FitConfigurationsModel.dump_configs).
-=======
         """
         Initializes or overwrites all currently held fit configurations with a given iterable of
         dictionary representations.
->>>>>>> 9a0df6f5
 
         This method will reset the list model.
 
@@ -446,15 +405,9 @@
             stderr = np.nan if param.vary and stderr is None else stderr
 
             parameters_to_format[name] = {
-<<<<<<< HEAD
-                'value': param.value,
-                'error': stderr,
-                'unit': parameters_units.get(name, ''),
-=======
                 "value": param.value,
                 "error": stderr,
                 "unit": parameters_units.get(name, ""),
->>>>>>> 9a0df6f5
             }
 
         return create_formatted_output(parameters_to_format)
@@ -463,11 +416,7 @@
     def dict_result(
         fit_result: Union[None, lmfit.model.ModelResult],
         parameters_units: Optional[Mapping[str, str]] = None,
-<<<<<<< HEAD
-        export_keys: Optional[Iterable[str]] = ('value', 'stderr'),
-=======
         export_keys: Optional[Iterable[str]] = ("value", "stderr"),
->>>>>>> 9a0df6f5
     ) -> dict:
         if fit_result is None:
             return dict()
