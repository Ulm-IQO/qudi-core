--- conflicted
+++ resolved
@@ -20,18 +20,6 @@
 """
 
 __all__ = [
-<<<<<<< HEAD
-    'get_appdata_dir',
-    'get_default_config_dir',
-    'get_default_log_dir',
-    'get_default_data_dir',
-    'get_daily_directory',
-    'get_home_dir',
-    'get_main_dir',
-    'get_userdata_dir',
-    'get_artwork_dir',
-    'get_module_app_data_path',
-=======
     "get_appdata_dir",
     "get_default_config_dir",
     "get_default_log_dir",
@@ -42,7 +30,6 @@
     "get_userdata_dir",
     "get_artwork_dir",
     "get_module_app_data_path",
->>>>>>> 9a0df6f5
 ]
 
 import datetime
@@ -58,17 +45,10 @@
     """
     import qudi.core as core
 
-<<<<<<< HEAD
-    return os.path.abspath(os.path.join(os.path.dirname(core.__file__), '..'))
+    return os.path.abspath(os.path.join(os.path.dirname(core.__file__), ".."))
 
 
 def get_artwork_dir() -> str:
-    """Returns the absolute path to the qudi artwork directory
-=======
-    return os.path.abspath(os.path.join(os.path.dirname(core.__file__), ".."))
-
-
-def get_artwork_dir() -> str:
     """
     Returns the absolute path to the Qudi artwork directory.
 
@@ -76,16 +56,12 @@
     -------
     str
         Path to the artwork directory of Qudi.
->>>>>>> 9a0df6f5
 
     """
     return os.path.join(get_main_dir(), "artwork")
 
 
 def get_home_dir() -> str:
-<<<<<<< HEAD
-    """Returns the path to the home directory, which should definitely exist.
-=======
     """
     Returns the absolute path to the home directory.
 
@@ -93,17 +69,12 @@
     -------
     str
         Absolute path to the home directory.
->>>>>>> 9a0df6f5
 
     """
     return os.path.abspath(os.path.expanduser("~"))
 
 
 def get_userdata_dir(create_missing: Optional[bool] = False) -> str:
-<<<<<<< HEAD
-    """Returns the path to the qudi subfolder in the user home directory. This path should be used
-     for exposed user data like config files etc.
-=======
     """
     Returns the absolute path to the Qudi subfolder in the user home directory.
     This path should be used for exposed user data like config files, etc.
@@ -112,7 +83,6 @@
     -------
     str
         Absolute path to the Qudi subfolder in the user home directory.
->>>>>>> 9a0df6f5
 
     """
     path = os.path.join(get_home_dir(), "qudi")
@@ -124,9 +94,6 @@
 
 
 def get_appdata_dir(create_missing: Optional[bool] = False) -> str:
-<<<<<<< HEAD
-    """Get the system specific application data directory.
-=======
     """
     Get the system-specific application data directory.
 
@@ -134,7 +101,6 @@
     -------
     str
         Path to the application data directory specific to the system.
->>>>>>> 9a0df6f5
 
     """
     if sys.platform == "win32":
@@ -153,9 +119,6 @@
 
 
 def get_default_config_dir(create_missing: Optional[bool] = False) -> str:
-<<<<<<< HEAD
-    """Get the system specific application data directory.
-=======
     """
     Get the system-specific application data directory.
 
@@ -163,7 +126,6 @@
     -------
     str
         Path to the application data directory specific to the system.
->>>>>>> 9a0df6f5
 
     """
     path = os.path.join(get_userdata_dir(create_missing), "config")
@@ -174,9 +136,6 @@
 
 
 def get_default_log_dir(create_missing: Optional[bool] = False) -> str:
-<<<<<<< HEAD
-    """Get the system specific application log directory.
-=======
     """
     Get the system-specific application log directory.
 
@@ -184,7 +143,6 @@
     -------
     str
         Path to the default logging directory specific to the system.
->>>>>>> 9a0df6f5
 
     """
     # FIXME: This needs to be properly done for linux systems
@@ -196,10 +154,6 @@
 
 
 def get_default_data_dir(create_missing: Optional[bool] = False) -> str:
-<<<<<<< HEAD
-    """Get the system specific application fallback data root directory.
-    Does NOT consider qudi configuration.
-=======
     """
     Get the system-specific application fallback data root directory.
     This function does NOT consider Qudi configuration.
@@ -208,7 +162,6 @@
     -------
     str
         Path to the default data root directory specific to the system.
->>>>>>> 9a0df6f5
 
     """
     # FIXME: This needs to be properly done for linux systems
@@ -224,12 +177,8 @@
     root: Optional[str] = None,
     create_missing: Optional[bool] = False,
 ) -> str:
-<<<<<<< HEAD
-    """Returns a path tree according to the timestamp given.
-=======
     """
     Returns a path tree according to the timestamp given.
->>>>>>> 9a0df6f5
 
     The directory structure will have the form: root/<YYYY>/<MM>/<YYYY-MM-DD>
     If no root directory is given, this method will return just the relative path stub:
@@ -265,9 +214,5 @@
 
 def get_module_app_data_path(cls_name: str, module_base: str, module_name: str) -> str:
     """Constructs the appData file path for the given qudi module"""
-<<<<<<< HEAD
-    file_name = f'status-{cls_name}_{module_base}_{module_name}.cfg'
-=======
     file_name = f"status-{cls_name}_{module_base}_{module_name}.cfg"
->>>>>>> 9a0df6f5
     return os.path.join(get_appdata_dir(), file_name)