--- conflicted
+++ resolved
@@ -147,7 +147,6 @@
     return path
 
 
-<<<<<<< HEAD
 # FIXME: This needs to be properly done for linux systems
 __default_data_root: str = os.path.join(get_userdata_dir(create_missing=True), 'Data')
 __use_daily_data_dirs: bool = True
@@ -168,29 +167,28 @@
 
 
 def get_default_data_root(create_missing: Optional[bool] = False) -> str:
-    """ Get the system specific user space data root directory.
-=======
+    """Get the system specific user space data root directory.
+    Does NOT consider qudi configuration.
+
+    Returns
+    -------
+    str
+        Path to default data root directory.
+    """
+    path = __default_data_root
+    # Create path if desired.
+    if create_missing and not os.path.exists(path):
+        os.mkdir(path)
+    return path
+
+
 def get_default_data_dir(create_missing: Optional[bool] = False) -> str:
-    """Get the system specific application fallback data root directory.
-    Does NOT consider qudi configuration.
->>>>>>> b826f3f0
-
-    Returns
-    -------
-    str
-        Path to default data root directory.
-    """
-    path = __default_data_root
-    # Create path if desired.
-    if create_missing and not os.path.exists(path):
-        os.mkdir(path)
-    return path
-
-
-def get_default_data_dir(create_missing: Optional[bool] = False) -> str:
-    """ Get the system specific user space data root directory with optional daily subdirectory.
-
-    @return str: path to daily default data directory
+    """Get the system specific user space data root directory with optional daily subdirectory.
+
+    Returns
+    -------
+    str
+        Path to daily default data directory.
     """
     path = get_default_data_root(create_missing)
     if __use_daily_data_dirs:
@@ -232,15 +230,4 @@
         daily_path = os.path.join(root, daily_path)
         if create_missing:
             os.makedirs(daily_path, exist_ok=True)
-<<<<<<< HEAD
-    return daily_path
-=======
-    return daily_path
-
-
-def get_module_app_data_path(cls_name: str, module_base: str, module_name: str) -> str:
-    """Constructs the appData file path for the given qudi module.
-    """
-    file_name = f'status-{cls_name}_{module_base}_{module_name}.cfg'
-    return os.path.join(get_appdata_dir(), file_name)
->>>>>>> b826f3f0
+    return daily_path