# -*- coding: utf-8 -*-

"""
This file contains a custom .ui file loader since the current (v5.14.1) Pyside2 implementation or
qtpy implementation do not fully allow promotion to a custom widget if the custom widget is not a
direct subclass of the base widget defined in the .ui file. For example you can subclass
QDoubleSpinBox and promote this to your custom class MyDoubleSpinBox but you can not properly
subclass QAbstractSpinBox and promote QDoubleSpinBox (even though QDoubleSpinBox inherits
QAbstractSpinBox).
Funny enough it works if you use Pyside2's ui-to-py-converter and run the generated python code.
This module provides a wrapper to do just that.

Copyright (c) 2021, the qudi developers. See the AUTHORS.md file at the top-level directory of this
distribution and on <https://github.com/Ulm-IQO/qudi-core/>

This file is part of qudi.

Qudi is free software: you can redistribute it and/or modify it under the terms of
the GNU Lesser General Public License as published by the Free Software Foundation,
either version 3 of the License, or (at your option) any later version.

Qudi is distributed in the hope that it will be useful, but WITHOUT ANY WARRANTY;
without even the implied warranty of MERCHANTABILITY or FITNESS FOR A PARTICULAR PURPOSE.
See the GNU Lesser General Public License for more details.

You should have received a copy of the GNU Lesser General Public License along with qudi.
If not, see <https://www.gnu.org/licenses/>.
"""

__all__ = ['loadUi']

import os
import re
import tempfile
import subprocess
from importlib.util import spec_from_loader, module_from_spec
from qudi.util.paths import get_artwork_dir

__ui_class_pattern = re.compile(r'class (Ui_.*?)\(')
__artwork_path_pattern = re.compile(r'>(.*?/artwork/.*?)</')


def loadUi(file_path, base_widget):
    """ Compiles a given .ui-file at <file_path> into python code. This code will be executed and
    the generated class will be used to initialize the widget given in <base_widget>.
    Creates a temporary file in the systems tmp directory using the tempfile module.
    The original .ui file will remain untouched.

    WARNING: base_widget must be of the same class as the top-level widget in the .ui file.
             Compatible subclasses of the top-level widget in the .ui file will also work.

    @param str file_path: The full path to the .ui-file to load
    @param object base_widget: Instance of the base widget represented by the .ui-file
    """
    # This step is a workaround because Qt Designer will only specify relative paths which is very
    # error prone if the user changes the cwd (e.g. os.chdir)
    converted = _convert_ui_to_absolute_paths(file_path)

    # Compile (converted) .ui-file into python code
    # If file needed conversion, write temporary file to be used in subprocess
    if converted is not None:
        fd, file_path = tempfile.mkstemp(text=True)
        try:
            with open(fd, mode='w', closefd=True) as tmp_file:
                tmp_file.write(converted)
        except:
            os.remove(file_path)
            raise
    try:
<<<<<<< HEAD
        result = subprocess.run(f'pyside6-uic "{file_path}"',
=======
        result = subprocess.run(['pyside2-uic', file_path],
>>>>>>> f98c6b45
                                capture_output=True,
                                text=True,
                                check=True)
        compiled = result.stdout
    finally:
        if converted is not None:
            os.remove(file_path)

    # Find class name
    match = __ui_class_pattern.search(compiled)
    if match is None:
        raise RuntimeError('Failed to match regex for finding class name in generated python code.')
    class_name = match.groups()[0]
    # Workaround (again) because pyside2-uic forgot to include objects from PySide6 that can be
    # used by Qt Designer. So we inject import statements here just before the class declaration.
    insert = match.start()
    compiled = compiled[:insert] + 'from PySide6.QtCore import QLocale\n\n' + compiled[insert:]

    # Execute python code in order to obtain a module object from it
    spec = spec_from_loader('ui_module', loader=None)
    ui_module = module_from_spec(spec)
    exec(compiled, ui_module.__dict__)

    loader = getattr(ui_module, class_name, None)()
    if loader is None:
        raise RuntimeError('Unable to locate generated Ui_... class')
    loader.setupUi(base_widget)
    # Merge namespaces manually since this is not done by setupUi.
    to_merge = vars(loader)
    ignore = set(to_merge).intersection(set(base_widget.__dict__))  # Avoid namespace conflicts.
    for key in ignore:
        del to_merge[key]
    base_widget.__dict__.update(to_merge)


def _convert_ui_to_absolute_paths(file_path):
    """ Converts the .ui file in order to change all relative path declarations containing the
    keyword "/artwork/" into absolute paths pointing to the qudi artwork data directory.

    @param str file_path: The path to the .ui file to convert
    @return str|NoneType: Converted file content of the .ui file, None if conversion is not needed
    """
    path_prefix = get_artwork_dir()
    with open(file_path, 'r') as file:
        ui_content = file.read()
    chunks = __artwork_path_pattern.split(ui_content)
    # Iterate over odd indices. Remember if changes were needed
    has_changed = False
    for ii in range(1, len(chunks), 2):
        path_suffix = chunks[ii].split('/artwork/', 1)[-1]
        chunks[ii] = '>{0}</'.format(os.path.join(path_prefix, path_suffix).replace('\\', '/'))
        has_changed = True
    # Join into single string and return if something has changed
    if has_changed:
        return ''.join(chunks)
    return None<|MERGE_RESOLUTION|>--- conflicted
+++ resolved
@@ -67,11 +67,7 @@
             os.remove(file_path)
             raise
     try:
-<<<<<<< HEAD
-        result = subprocess.run(f'pyside6-uic "{file_path}"',
-=======
-        result = subprocess.run(['pyside2-uic', file_path],
->>>>>>> f98c6b45
+        result = subprocess.run(['pyside6-uic', file_path],
                                 capture_output=True,
                                 text=True,
                                 check=True)
