--- conflicted
+++ resolved
@@ -2,8 +2,7 @@
 """
 This file contains Qudi methods for handling real-world values with units.
 
-<<<<<<< HEAD
-.. Copyright (c) 2021, the qudi developers. See the AUTHORS.md file at the top-level directory of this
+.. Copyright (c) 2021-2024, the qudi developers. See the AUTHORS.md file at the top-level directory of this
 .. distribution and on <https://github.com/Ulm-IQO/qudi-core/>
 ..
 .. This file is part of qudi.
@@ -18,23 +17,6 @@
 ..
 .. You should have received a copy of the GNU Lesser General Public License along with qudi.
 .. If not, see <https://www.gnu.org/licenses/>.
-=======
-Copyright (c) 2021-2024, the qudi developers. See the AUTHORS.md file at the top-level directory of
-this distribution and on <https://github.com/Ulm-IQO/qudi-core/>
-
-This file is part of qudi.
-
-Qudi is free software: you can redistribute it and/or modify it under the terms of
-the GNU Lesser General Public License as published by the Free Software Foundation,
-either version 3 of the License, or (at your option) any later version.
-
-Qudi is distributed in the hope that it will be useful, but WITHOUT ANY WARRANTY;
-without even the implied warranty of MERCHANTABILITY or FITNESS FOR A PARTICULAR PURPOSE.
-See the GNU Lesser General Public License for more details.
-
-You should have received a copy of the GNU Lesser General Public License along with qudi.
-If not, see <https://www.gnu.org/licenses/>.
->>>>>>> b304d774
 """
 
 __all__ = ['ScalarConstraint', 'DiscreteScalarConstraint']
