--- conflicted
+++ resolved
@@ -413,35 +413,6 @@
 
         # Merge fit results into parameter estimates
         estimate = self.make_params()
-<<<<<<< HEAD
-        estimate['offset'].set(
-            value=offset,
-            min=min(data) - data_span / 2,
-            max=max(data) + data_span / 2,
-            vary=True,
-        )
-        estimate['slope'].set(
-            value=linear_fit['slope'].value, min=-np.inf, max=np.inf, vary=True
-        )
-        estimate['amplitude'].set(
-            value=gauss_fit['amplitude'].value,
-            min=gauss_fit['amplitude'].min,
-            max=gauss_fit['amplitude'].max,
-            vary=True,
-        )
-        estimate['center'].set(
-            value=gauss_fit['center'].value,
-            min=gauss_fit['center'].min,
-            max=gauss_fit['center'].max,
-            vary=True,
-        )
-        estimate['sigma'].set(
-            value=gauss_fit['sigma'].value,
-            min=gauss_fit['sigma'].min,
-            max=gauss_fit['sigma'].max,
-            vary=True,
-        )
-=======
         estimate['offset'].set(value=offset,
                                min=min(data) - data_span / 2,
                                max=max(data) + data_span / 2,
@@ -459,7 +430,6 @@
                               min=gauss_fit.params['sigma'].min,
                               max=gauss_fit.params['sigma'].max,
                               vary=True)
->>>>>>> ad69a502
         return estimate
 
     @estimator('Dip')
