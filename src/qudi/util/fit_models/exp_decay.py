# -*- coding: utf-8 -*-

"""
This file contains models of exponential decay fitting routines for qudi based on the lmfit package.

.. Copyright (c) 2021, the qudi developers. See the AUTHORS.md file at the top-level directory of this
.. distribution and on <https://github.com/Ulm-IQO/qudi-core/>
..
.. This file is part of qudi.
..
.. Qudi is free software: you can redistribute it and/or modify it under the terms of
.. the GNU Lesser General Public License as published by the Free Software Foundation,
.. either version 3 of the License, or (at your option) any later version.
..
.. Qudi is distributed in the hope that it will be useful, but WITHOUT ANY WARRANTY;
.. without even the implied warranty of MERCHANTABILITY or FITNESS FOR A PARTICULAR PURPOSE.
.. See the GNU Lesser General Public License for more details.
..
.. You should have received a copy of the GNU Lesser General Public License along with qudi.
.. If not, see <https://www.gnu.org/licenses/>.
"""

__all__ = ('ExponentialDecay', 'multiple_exponential_decay')

import warnings
import numpy as np
from scipy.ndimage import gaussian_filter1d
from qudi.util.fit_models.model import FitModelBase, estimator


def multiple_exponential_decay(x, amplitudes, decays, stretches):
<<<<<<< HEAD
    """Mathematical definition of the sum of multiple stretched exponential decays without any
    bias.

    WARNING: iterable parameters "amplitudes", "decays" and "stretches" must have same length.

    @param float x: The independent variable to calculate f(x)
    @param iterable amplitudes: Iterable containing amplitudes for all exponentials
    @param iterable decays: Iterable containing decay constants for all exponentials
    @param iterable stretches: Iterable containing stretch constants for all exponentials
=======
   def sum_stretched_exponentials(x, amplitudes, decays, stretches):
    """
    Mathematical definition of the sum of multiple stretched exponential decays without any bias.

    WARNING: Iterable parameters "amplitudes", "decays", and "stretches" must have the same length.

    Parameters
    ----------
    x : float
        The independent variable to calculate f(x).
    amplitudes : iterable
        Iterable containing amplitudes for all exponentials.
    decays : iterable
        Iterable containing decay constants for all exponentials.
    stretches : iterable
        Iterable containing stretch constants for all exponentials.

    Returns
    -------
    float or numpy.ndarray
        The result given x for f(x).
>>>>>>> 9a0df6f5

    """
    # Implementation of the function

    assert len(decays) == len(amplitudes) == len(stretches)
    return sum(
        amp * np.exp(-((x / decay) ** stretch))
        for amp, decay, stretch in zip(amplitudes, decays, stretches)
    )


class ExponentialDecay(FitModelBase):
    """ """

    def __init__(self, **kwargs):
        super().__init__(**kwargs)
        self.set_param_hint('offset', value=0.0, min=-np.inf, max=np.inf)
        self.set_param_hint('amplitude', value=1.0, min=-np.inf, max=np.inf)
        self.set_param_hint('decay', value=1.0, min=0.0, max=np.inf)
        self.set_param_hint('stretch', value=1.0, min=0.0, max=np.inf)

    @staticmethod
    def _model_function(x, offset, amplitude, decay, stretch):
        return offset + multiple_exponential_decay(
            x, (amplitude,), (decay,), (stretch,)
        )

    @estimator('Decay')
    def estimate_decay(self, data, x):
        # Smooth very radically the provided data, so that noise fluctuations will not disturb the
        # parameter estimation.
        if len(data) <= 10:
            data_smoothed = data.copy()
        else:
            sigma = max(1, int(round(len(data) / 10)))
            data_smoothed = gaussian_filter1d(data, sigma=sigma)

        # Calculate mean value of first and last 10% of data array. Take the latter as offset.
        mean_len = max(1, len(x) // 10)
        start_mean = np.mean(data_smoothed[mean_len:])
        offset = np.mean(data_smoothed[-mean_len:])

        # subtraction of the offset and normalization of the decay direction
        if start_mean < offset:
            data_smoothed = offset - data_smoothed
        else:
            data_smoothed = data_smoothed - offset

        # Make sure there are no negative values
        smooth_min = min(data_smoothed)
        if smooth_min <= 0:
            data_smoothed -= smooth_min

        # Take all values up to the standard deviation, the remaining values are
        # more disturbing the estimation then helping:
        tmp = np.argwhere(data_smoothed <= np.std(data_smoothed))
        stop_index = tmp[0, 0] if tmp.size > 0 else len(data_smoothed)

        # perform a linear fit on the logarithm of the remaining data
        try:
            poly_coef = np.polyfit(x[:stop_index], np.log(data_smoothed[:stop_index]), deg=1)
            decay = 1 / abs(poly_coef[0])
            amplitude = np.exp(poly_coef[1])
        except:
            warnings.warn('Estimation of decay constant and amplitude failed.')
            decay = abs(data[1] - data[0]) / abs(x[-1] - x[0]) / abs(data[-1] - data[0])
            amplitude = abs(start_mean - offset)

        estimate = self.make_params()
        if start_mean < offset:
            estimate['amplitude'].set(value=-amplitude, vary=True)
        else:
            estimate['amplitude'].set(value=amplitude, vary=True)
        estimate['offset'].set(value=offset, vary=True)
        estimate['decay'].set(value=decay, min=2 * min(abs(np.ediff1d(x))), vary=True)
        estimate['stretch'].set(value=1, vary=False)
        return estimate

    @estimator('Stretched Decay')
    def estimate_stretched_decay(self, data, x):
        estimate = self.estimate_decay(data, x)
        # ToDo: Estimate stretch factor. Currently just a random starting point.
        estimate['stretch'].set(value=2, min=0, max=np.inf, vary=True)
        return estimate

    @estimator('Decay (no offset)')
    def estimate_decay_no_offset(self, data, x):
        estimate = self.estimate_decay(data, x)
        estimate['offset'].set(value=0, min=-np.inf, max=np.inf, vary=False)
        return estimate

    @estimator('Stretched Decay (no offset)')
    def estimate_stretched_decay_no_offset(self, data, x):
        estimate = self.estimate_stretched_decay(data, x)
        estimate['offset'].set(value=0, min=-np.inf, max=np.inf, vary=False)
        return estimate


class DoubleExponentialDecay(FitModelBase):
    """ """

    def __init__(self, **kwargs):
        super().__init__(**kwargs)
        self.set_param_hint('offset', value=0.0, min=-np.inf, max=np.inf)
        self.set_param_hint('amplitude_1', value=1.0, min=-np.inf, max=np.inf)
        self.set_param_hint('amplitude_2', value=1.0, min=-np.inf, max=np.inf)
        self.set_param_hint('decay_1', value=1.0, min=0.0, max=np.inf)
        self.set_param_hint('decay_2', value=1.0, min=0.0, max=np.inf)
        self.set_param_hint('stretch_1', value=1.0, min=0.0, max=np.inf)
        self.set_param_hint('stretch_2', value=1.0, min=0.0, max=np.inf)

    @staticmethod
    def _model_function(
        x, offset, amplitude_1, amplitude_2, decay_1, decay_2, stretch_1, stretch_2
    ):
        return offset + multiple_exponential_decay(
            x, (amplitude_1, amplitude_2), (decay_1, decay_2), (stretch_1, stretch_2)
        )<|MERGE_RESOLUTION|>--- conflicted
+++ resolved
@@ -29,17 +29,6 @@
 
 
 def multiple_exponential_decay(x, amplitudes, decays, stretches):
-<<<<<<< HEAD
-    """Mathematical definition of the sum of multiple stretched exponential decays without any
-    bias.
-
-    WARNING: iterable parameters "amplitudes", "decays" and "stretches" must have same length.
-
-    @param float x: The independent variable to calculate f(x)
-    @param iterable amplitudes: Iterable containing amplitudes for all exponentials
-    @param iterable decays: Iterable containing decay constants for all exponentials
-    @param iterable stretches: Iterable containing stretch constants for all exponentials
-=======
    def sum_stretched_exponentials(x, amplitudes, decays, stretches):
     """
     Mathematical definition of the sum of multiple stretched exponential decays without any bias.
@@ -61,7 +50,6 @@
     -------
     float or numpy.ndarray
         The result given x for f(x).
->>>>>>> 9a0df6f5
 
     """
     # Implementation of the function
