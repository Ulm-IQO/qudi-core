--- conflicted
+++ resolved
@@ -34,10 +34,6 @@
 
 
 def multiple_poissonian(x, mus, amplitudes):
-<<<<<<< HEAD
-    """Mathematical definition of the sum of multiple scaled Poissonian distributions without any
-    bias.
-=======
     """
     Mathematical definition of the sum of multiple scaled Poissonian distributions without any bias.
 
@@ -51,7 +47,6 @@
         Iterable containing center positions (means) for all Poissonians.
     amplitudes : iterable
         Iterable containing amplitudes for all Poissonians.
->>>>>>> 9a0df6f5
 
     Returns
     -------
