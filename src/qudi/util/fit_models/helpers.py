--- conflicted
+++ resolved
@@ -50,12 +50,8 @@
 
 
 def correct_offset_histogram(data, bin_width=None):
-<<<<<<< HEAD
-    """Subtracts a constant offset from a copy of given data array and returns it.
-=======
     """
     Subtracts a constant offset from a copy of given data array and returns it.
->>>>>>> 9a0df6f5
     The offset is assumed to be the most common value in data. This value is determined by creating
     a histogram of <data> with bin width <bin_width> and taking the value with the most occurrences.
     If no bin width has been specified, assume bin width of 1/50th of data length (min. 1).
