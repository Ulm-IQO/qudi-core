--- conflicted
+++ resolved
@@ -39,16 +39,10 @@
     * Context management (enter/exit)
     """
 
-<<<<<<< HEAD
     def acquire(self,
                 blocking: Optional[bool] = True,
                 timeout: Optional[Union[int, float]] = -1) -> bool:
         """ Mimics threading.Lock.acquire() to allow this class as a drop-in replacement.
-=======
-    def acquire(self, blocking: Optional[bool] = True, timeout: Optional[_RealNumber] =
--1) -> bool:
-        """
-        Mimics threading.Lock.acquire() to allow this class as a drop-in replacement.
 
         Parameters
         ----------
@@ -59,7 +53,6 @@
             Timeout in seconds specifying the maximum wait time for the mutex to be able to lock.
             Negative numbers correspond to infinite wait time. This parameter is ignored if blocking is False.
             Default is -1.0.
->>>>>>> b826f3f0
 
         """
         if blocking:
@@ -109,15 +102,9 @@
         refactoring your code to use a simple mutex before using this object.
         """
 
-<<<<<<< HEAD
         def acquire(self,
                     blocking: Optional[bool] = True,
                     timeout: Optional[Union[int, float]] = -1) -> bool:
-            """ Mimics threading.Lock.acquire() to allow this class as a drop-in replacement.
-=======
-        def acquire(
-            self, blocking: Optional[bool] = True, timeout: Optional[_RealNumber] = -1
-        ) -> bool:
             """
             Mimics threading.Lock.acquire() to allow this class as a drop-in replacement.
 
@@ -135,7 +122,6 @@
             -------
             Mutex
                 This mutex object itself.
->>>>>>> b826f3f0
 
             """
             if blocking:
@@ -172,7 +158,6 @@
 
             """
             self.unlock()
-
 else:
     class RecursiveMutex(Mutex):
         """Extends QRecursiveMutex which serves as access serialization between threads.
