# -*- coding: utf-8 -*-
"""
Stand-in extension of Qt's QMutex and QRecursiveMutex classes.
Derived from the ACQ4 project.

.. Copyright (c) 2021, the qudi developers. See the AUTHORS.md file at the top-level directory of this
.. distribution and on <https://github.com/Ulm-IQO/qudi-core/>
..
.. This file is part of qudi.
..
.. Qudi is free software: you can redistribute it and/or modify it under the terms of
.. the GNU Lesser General Public License as published by the Free Software Foundation,
.. either version 3 of the License, or (at your option) any later version.
..
.. Qudi is distributed in the hope that it will be useful, but WITHOUT ANY WARRANTY;
.. without even the implied warranty of MERCHANTABILITY or FITNESS FOR A PARTICULAR PURPOSE.
.. See the GNU Lesser General Public License for more details.
..
.. You should have received a copy of the GNU Lesser General Public License along with qudi.
.. If not, see <https://www.gnu.org/licenses/>.
"""

__all__ = ["Mutex", "RecursiveMutex"]

from PySide2.QtCore import QMutex as _QMutex
from PySide2.QtCore import QRecursiveMutex as _QRecursiveMutex
from typing import Optional, Union


_RealNumber = Union[int, float]


class Mutex(_QMutex):
    """Extends QMutex which serves as access serialization between threads.

    This class provides:
    * Drop-in replacement for threading.Lock
    * Context management (enter/exit)
    """

    def acquire(
        self, blocking: Optional[bool] = True, timeout: Optional[_RealNumber] = -1
    ) -> bool:
<<<<<<< HEAD
        """Mimics threading.Lock.acquire() to allow this class as a drop-in replacement.
=======
        """
        Mimics threading.Lock.acquire() to allow this class as a drop-in replacement.

        Parameters
        ----------
        blocking : bool, optional
            If True, this method will block until the mutex is locked (up to <timeout> seconds).
            If False, this method will return immediately regardless of the lock status. Default is True.
        timeout : float, optional
            Timeout in seconds specifying the maximum wait time for the mutex to be able to lock.
            Negative numbers correspond to infinite wait time. This parameter is ignored if blocking is False.
            Default is -1.0.
>>>>>>> 9a0df6f5

        """
        if blocking:
            # Convert to milliseconds for QMutex
            return self.tryLock(max(-1, int(timeout * 1000)))
        return self.tryLock()

    def release(self) -> None:
        """Mimics threading.Lock.release() to allow this class as a drop-in replacement."""
        self.unlock()

    def __enter__(self):
        """Enter context.

        Returns
        -------
        Mutex
            This mutex object itself.
        """
        self.lock()
        return self

    def __exit__(self, *args):
        """Exit context.

        Parameters
        ----------
        *args
            Context arguments (type, value, traceback) passed to the method.
        """
        self.unlock()


# Compatibility workaround for PySide2 vs. PySide6. In PySide2 we need to use QMutex with an
# initializer argument to construct a recursive mutex but in PySide6 we need to subclass
# QRecursiveMutex. Check if QRecursiveMutex class has all API members (indicating it's PySide6).
<<<<<<< HEAD
if all(hasattr(_QRecursiveMutex, attr) for attr in ('lock', 'unlock', 'tryLock')):
=======
if all(hasattr(_QRecursiveMutex, attr) for attr in ("lock", "unlock", "tryLock")):
>>>>>>> 9a0df6f5

    class RecursiveMutex(_QRecursiveMutex):
        """Extends QRecursiveMutex which serves as access serialization between threads.

        This class provides:
        * Drop-in replacement for threading.Lock
        * Context management (enter/exit)

        NOTE: A recursive mutex is much more expensive than using a regular mutex. So consider
        refactoring your code to use a simple mutex before using this object.
        """

        def acquire(
            self, blocking: Optional[bool] = True, timeout: Optional[_RealNumber] = -1
        ) -> bool:
<<<<<<< HEAD
            """Mimics threading.Lock.acquire() to allow this class as a drop-in replacement.
=======
            """
            Mimics threading.Lock.acquire() to allow this class as a drop-in replacement.

            Parameters
            ----------
            blocking : bool, optional
                If True, this method will block until the mutex is locked (up to <timeout> seconds).
                If False, this method will return immediately regardless of the lock status. Default is True.
            timeout : float, optional
                Timeout in seconds specifying the maximum wait time for the mutex to be able to lock.
                Negative numbers correspond to infinite wait time. This parameter is ignored if blocking is False.
                Default is -1.0.

            Returns
            -------
            Mutex
                This mutex object itself.
>>>>>>> 9a0df6f5

            """
            if blocking:
                # Convert to milliseconds for QMutex
                return self.tryLock(max(-1, int(timeout * 1000)))
            return self.tryLock()

        def release(self) -> None:
            """Mimics threading.Lock.release() to allow this class as a drop-in replacement."""
            self.unlock()

        def __enter__(self):
<<<<<<< HEAD
            """Enter context.
=======
            """
            Enter the context managed by this mutex.

            Returns
            -------
            RecursiveMutex
                This mutex object itself.
>>>>>>> 9a0df6f5

            """
            self.lock()
            return self

        def __exit__(self, *args):
<<<<<<< HEAD
            """Exit context.
=======
            """
            Exit the context managed by this mutex.

            Parameters
            ----------
            *args
                Context arguments (type, value, traceback) passed to the method.
>>>>>>> 9a0df6f5

            """
            self.unlock()

else:

    class RecursiveMutex(Mutex):
        """Extends QRecursiveMutex which serves as access serialization between threads.

        This class provides:
        * Drop-in replacement for threading.Lock
        * Context management (enter/exit)

        NOTE: A recursive mutex is much more expensive than using a regular mutex. So consider
        refactoring your code to use a simple mutex before using this object.
        """

        def __init__(self):
            super().__init__(_QMutex.Recursive)<|MERGE_RESOLUTION|>--- conflicted
+++ resolved
@@ -41,9 +41,6 @@
     def acquire(
         self, blocking: Optional[bool] = True, timeout: Optional[_RealNumber] = -1
     ) -> bool:
-<<<<<<< HEAD
-        """Mimics threading.Lock.acquire() to allow this class as a drop-in replacement.
-=======
         """
         Mimics threading.Lock.acquire() to allow this class as a drop-in replacement.
 
@@ -56,7 +53,6 @@
             Timeout in seconds specifying the maximum wait time for the mutex to be able to lock.
             Negative numbers correspond to infinite wait time. This parameter is ignored if blocking is False.
             Default is -1.0.
->>>>>>> 9a0df6f5
 
         """
         if blocking:
@@ -93,11 +89,7 @@
 # Compatibility workaround for PySide2 vs. PySide6. In PySide2 we need to use QMutex with an
 # initializer argument to construct a recursive mutex but in PySide6 we need to subclass
 # QRecursiveMutex. Check if QRecursiveMutex class has all API members (indicating it's PySide6).
-<<<<<<< HEAD
-if all(hasattr(_QRecursiveMutex, attr) for attr in ('lock', 'unlock', 'tryLock')):
-=======
 if all(hasattr(_QRecursiveMutex, attr) for attr in ("lock", "unlock", "tryLock")):
->>>>>>> 9a0df6f5
 
     class RecursiveMutex(_QRecursiveMutex):
         """Extends QRecursiveMutex which serves as access serialization between threads.
@@ -113,9 +105,6 @@
         def acquire(
             self, blocking: Optional[bool] = True, timeout: Optional[_RealNumber] = -1
         ) -> bool:
-<<<<<<< HEAD
-            """Mimics threading.Lock.acquire() to allow this class as a drop-in replacement.
-=======
             """
             Mimics threading.Lock.acquire() to allow this class as a drop-in replacement.
 
@@ -133,7 +122,6 @@
             -------
             Mutex
                 This mutex object itself.
->>>>>>> 9a0df6f5
 
             """
             if blocking:
@@ -146,9 +134,6 @@
             self.unlock()
 
         def __enter__(self):
-<<<<<<< HEAD
-            """Enter context.
-=======
             """
             Enter the context managed by this mutex.
 
@@ -156,16 +141,12 @@
             -------
             RecursiveMutex
                 This mutex object itself.
->>>>>>> 9a0df6f5
 
             """
             self.lock()
             return self
 
         def __exit__(self, *args):
-<<<<<<< HEAD
-            """Exit context.
-=======
             """
             Exit the context managed by this mutex.
 
@@ -173,7 +154,6 @@
             ----------
             *args
                 Context arguments (type, value, traceback) passed to the method.
->>>>>>> 9a0df6f5
 
             """
             self.unlock()
