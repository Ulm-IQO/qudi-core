--- conflicted
+++ resolved
@@ -24,13 +24,8 @@
 
 import os
 import sys
-<<<<<<< HEAD
 from typing import Optional, Mapping, Dict, Any
-from PySide2 import QtCore, QtGui, QtWidgets
-=======
 from PySide6 import QtCore, QtGui, QtWidgets
-from qudi.core.configoption import MissingOption
->>>>>>> 44662cb9
 from qudi.util.paths import get_main_dir, get_default_config_dir, get_artwork_dir
 from qudi.core.config import Configuration
 
