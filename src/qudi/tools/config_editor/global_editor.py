# -*- coding: utf-8 -*-

"""
QWidget serving as main editor for the global configuration section

<<<<<<< HEAD
Copyright (c) 2021, the qudi developers. See the AUTHORS.md file at the top-level directory of this
distribution and on <https://github.com/Ulm-IQO/qudi-core/>
=======
__all__ = ('GlobalConfigurationWidget',)

import os
from PySide6 import QtCore, QtGui, QtWidgets
from qudi.util.paths import get_artwork_dir


class GlobalConfigurationWidget(QtWidgets.QWidget):
    """
    """

    def __init__(self, *args, **kwargs):
        super().__init__(*args, **kwargs)

        # Create main layout
        main_layout = QtWidgets.QVBoxLayout()
        main_layout.setContentsMargins(0, 0, 0, 0)
        self.setLayout(main_layout)

        # Create header
        header = QtWidgets.QLabel('Global Configuration')
        header.setAlignment(QtCore.Qt.AlignCenter)
        font = header.font()
        font.setBold(True)
        font.setPointSize(10)
        header.setFont(font)
        main_layout.addWidget(header)

        # Create module server groupbox
        server_groupbox = QtWidgets.QGroupBox('Module Server')
        layout = QtWidgets.QGridLayout()
        server_groupbox.setLayout(layout)
        label = QtWidgets.QLabel('Host address:')
        label.setAlignment(QtCore.Qt.AlignRight | QtCore.Qt.AlignVCenter)
        self.host_lineedit = QtWidgets.QLineEdit('localhost')
        self.host_lineedit.setToolTip('The host address to share Qudi modules with remote machines')
        layout.addWidget(label, 0, 0)
        layout.addWidget(self.host_lineedit, 0, 1)
        label = QtWidgets.QLabel('Port:')
        label.setAlignment(QtCore.Qt.AlignRight | QtCore.Qt.AlignVCenter)
        self.port_spinbox = QtWidgets.QSpinBox()
        self.port_spinbox.setToolTip('Port number for the remote module server')
        self.port_spinbox.setRange(0, 65535)
        self.port_spinbox.setValue(12345)
        layout.addWidget(label, 1, 0)
        layout.addWidget(self.port_spinbox, 1, 1)
        label = QtWidgets.QLabel('Certificate file:')
        label.setAlignment(QtCore.Qt.AlignRight | QtCore.Qt.AlignVCenter)
        self.certfile_lineedit = QtWidgets.QLineEdit()
        self.certfile_lineedit.setPlaceholderText('No certificate')
        self.certfile_lineedit.setToolTip('Certificate file path for the remote module server')
        layout.addWidget(label, 2, 0)
        layout.addWidget(self.certfile_lineedit, 2, 1)
        label = QtWidgets.QLabel('Key file:')
        label.setAlignment(QtCore.Qt.AlignRight | QtCore.Qt.AlignVCenter)
        self.keyfile_lineedit = QtWidgets.QLineEdit()
        self.keyfile_lineedit.setPlaceholderText('No key')
        self.keyfile_lineedit.setToolTip('Key file path for the remote module server')
        layout.addWidget(label, 3, 0)
        layout.addWidget(self.keyfile_lineedit, 3, 1)
        main_layout.addWidget(server_groupbox)

        # Create remaining editors in a grid
        layout = QtWidgets.QGridLayout()
        main_layout.addLayout(layout)

        # Create local module server port editor
        label = QtWidgets.QLabel('Local Module Server Port:')
        label.setAlignment(QtCore.Qt.AlignRight | QtCore.Qt.AlignVCenter)
        self.local_port_spinbox = QtWidgets.QSpinBox()
        self.local_port_spinbox.setToolTip('Port number for the local module server')
        self.local_port_spinbox.setRange(0, 65535)
        self.local_port_spinbox.setValue(18861)
        layout.addWidget(label, 0, 0)
        layout.addWidget(self.local_port_spinbox, 0, 1)

        # Create flag editor to enforce remote calls by value
        label = QtWidgets.QLabel('Force remote calls by value:')
        label.setAlignment(QtCore.Qt.AlignRight | QtCore.Qt.AlignVCenter)
        self.force_calls_by_value_checkbox = QtWidgets.QCheckBox()
        self.force_calls_by_value_checkbox.setToolTip(
            'Will force all arguments from remote calls to qudi API methods to pass by value '
            '(serialized -> sent to qudi -> de-serialized).'
        )
        self.force_calls_by_value_checkbox.setChecked(True)
        layout.addWidget(label, 1, 0)
        layout.addWidget(self.force_calls_by_value_checkbox, 1, 1)

        # Create startup modules editor
        label = QtWidgets.QLabel('Startup Modules:')
        label.setAlignment(QtCore.Qt.AlignRight | QtCore.Qt.AlignVCenter)
        self.startup_lineedit = QtWidgets.QLineEdit()
        self.startup_lineedit.setPlaceholderText('No startup modules')
        self.startup_lineedit.setToolTip('Modules to be automatically activated on qudi startup.\n'
                                         'Separate multiple module names with commas.')
        layout.addWidget(label, 2, 0)
        layout.addWidget(self.startup_lineedit, 2, 1)

        # Create stylesheet file path editor
        label = QtWidgets.QLabel('Stylesheet:')
        label.setAlignment(QtCore.Qt.AlignRight | QtCore.Qt.AlignVCenter)
        self.stylesheet_lineedit = QtWidgets.QLineEdit('qdark.qss')
        self.stylesheet_lineedit.setPlaceholderText('Platform dependent Qt default')
        self.stylesheet_lineedit.setToolTip(
            'Absolute file path for qudi QSS stylesheet to use. If just a file name is given '
            'without full path, the file must be located in the "<qudi>/artwork/styles/".'
        )
        layout.addWidget(label, 3, 0)
        layout.addWidget(self.stylesheet_lineedit, 3, 1)
>>>>>>> 44662cb9

This file is part of qudi.

Qudi is free software: you can redistribute it and/or modify it under the terms of
the GNU Lesser General Public License as published by the Free Software Foundation,
either version 3 of the License, or (at your option) any later version.

Qudi is distributed in the hope that it will be useful, but WITHOUT ANY WARRANTY;
without even the implied warranty of MERCHANTABILITY or FITNESS FOR A PARTICULAR PURPOSE.
See the GNU Lesser General Public License for more details.

You should have received a copy of the GNU Lesser General Public License along with qudi.
If not, see <https://www.gnu.org/licenses/>.
"""

__all__ = ['GlobalEditorWidget']

from PySide2 import QtCore, QtWidgets
from typing import Optional, Mapping, Dict, Union, Any
from qudi.tools.config_editor.global_widgets import GlobalConfigWidget


class GlobalEditorWidget(QtWidgets.QStackedWidget):
    """
    """

    def __init__(self, parent: Optional[QtWidgets.QWidget] = None) -> None:
        super().__init__(parent=parent)

        self.placeholder_label = QtWidgets.QLabel('Please load configuration from file\n'
                                                  'or create a new one.')
        font = self.placeholder_label.font()
        font.setBold(True)
        font.setPointSize(font.pointSize() + 4)
        self.placeholder_label.setFont(font)
        self.placeholder_label.setAlignment(QtCore.Qt.AlignCenter)
        self.placeholder_label.setSizePolicy(QtWidgets.QSizePolicy.Expanding,
                                             QtWidgets.QSizePolicy.Expanding)
        self.addWidget(self.placeholder_label)

        self.global_editor_widget = GlobalConfigWidget()
        self.addWidget(self.global_editor_widget)

        self.setCurrentIndex(0)

    @property
    def config(self) -> Union[None, Dict[str, Any]]:
        if self.currentIndex() == 0:
            return None
        else:
            return self.global_editor_widget.config

    def set_config(self, config: Union[None, Dict[str, Any]]) -> None:
        self.global_editor_widget.set_config(config)

    def open_editor(self, config: Union[None, Mapping[str, Any]]) -> None:
        self.global_editor_widget.set_config(config)
        self.setCurrentIndex(1)

    def close_editor(self):
        self.setCurrentIndex(0)<|MERGE_RESOLUTION|>--- conflicted
+++ resolved
@@ -3,120 +3,8 @@
 """
 QWidget serving as main editor for the global configuration section
 
-<<<<<<< HEAD
 Copyright (c) 2021, the qudi developers. See the AUTHORS.md file at the top-level directory of this
 distribution and on <https://github.com/Ulm-IQO/qudi-core/>
-=======
-__all__ = ('GlobalConfigurationWidget',)
-
-import os
-from PySide6 import QtCore, QtGui, QtWidgets
-from qudi.util.paths import get_artwork_dir
-
-
-class GlobalConfigurationWidget(QtWidgets.QWidget):
-    """
-    """
-
-    def __init__(self, *args, **kwargs):
-        super().__init__(*args, **kwargs)
-
-        # Create main layout
-        main_layout = QtWidgets.QVBoxLayout()
-        main_layout.setContentsMargins(0, 0, 0, 0)
-        self.setLayout(main_layout)
-
-        # Create header
-        header = QtWidgets.QLabel('Global Configuration')
-        header.setAlignment(QtCore.Qt.AlignCenter)
-        font = header.font()
-        font.setBold(True)
-        font.setPointSize(10)
-        header.setFont(font)
-        main_layout.addWidget(header)
-
-        # Create module server groupbox
-        server_groupbox = QtWidgets.QGroupBox('Module Server')
-        layout = QtWidgets.QGridLayout()
-        server_groupbox.setLayout(layout)
-        label = QtWidgets.QLabel('Host address:')
-        label.setAlignment(QtCore.Qt.AlignRight | QtCore.Qt.AlignVCenter)
-        self.host_lineedit = QtWidgets.QLineEdit('localhost')
-        self.host_lineedit.setToolTip('The host address to share Qudi modules with remote machines')
-        layout.addWidget(label, 0, 0)
-        layout.addWidget(self.host_lineedit, 0, 1)
-        label = QtWidgets.QLabel('Port:')
-        label.setAlignment(QtCore.Qt.AlignRight | QtCore.Qt.AlignVCenter)
-        self.port_spinbox = QtWidgets.QSpinBox()
-        self.port_spinbox.setToolTip('Port number for the remote module server')
-        self.port_spinbox.setRange(0, 65535)
-        self.port_spinbox.setValue(12345)
-        layout.addWidget(label, 1, 0)
-        layout.addWidget(self.port_spinbox, 1, 1)
-        label = QtWidgets.QLabel('Certificate file:')
-        label.setAlignment(QtCore.Qt.AlignRight | QtCore.Qt.AlignVCenter)
-        self.certfile_lineedit = QtWidgets.QLineEdit()
-        self.certfile_lineedit.setPlaceholderText('No certificate')
-        self.certfile_lineedit.setToolTip('Certificate file path for the remote module server')
-        layout.addWidget(label, 2, 0)
-        layout.addWidget(self.certfile_lineedit, 2, 1)
-        label = QtWidgets.QLabel('Key file:')
-        label.setAlignment(QtCore.Qt.AlignRight | QtCore.Qt.AlignVCenter)
-        self.keyfile_lineedit = QtWidgets.QLineEdit()
-        self.keyfile_lineedit.setPlaceholderText('No key')
-        self.keyfile_lineedit.setToolTip('Key file path for the remote module server')
-        layout.addWidget(label, 3, 0)
-        layout.addWidget(self.keyfile_lineedit, 3, 1)
-        main_layout.addWidget(server_groupbox)
-
-        # Create remaining editors in a grid
-        layout = QtWidgets.QGridLayout()
-        main_layout.addLayout(layout)
-
-        # Create local module server port editor
-        label = QtWidgets.QLabel('Local Module Server Port:')
-        label.setAlignment(QtCore.Qt.AlignRight | QtCore.Qt.AlignVCenter)
-        self.local_port_spinbox = QtWidgets.QSpinBox()
-        self.local_port_spinbox.setToolTip('Port number for the local module server')
-        self.local_port_spinbox.setRange(0, 65535)
-        self.local_port_spinbox.setValue(18861)
-        layout.addWidget(label, 0, 0)
-        layout.addWidget(self.local_port_spinbox, 0, 1)
-
-        # Create flag editor to enforce remote calls by value
-        label = QtWidgets.QLabel('Force remote calls by value:')
-        label.setAlignment(QtCore.Qt.AlignRight | QtCore.Qt.AlignVCenter)
-        self.force_calls_by_value_checkbox = QtWidgets.QCheckBox()
-        self.force_calls_by_value_checkbox.setToolTip(
-            'Will force all arguments from remote calls to qudi API methods to pass by value '
-            '(serialized -> sent to qudi -> de-serialized).'
-        )
-        self.force_calls_by_value_checkbox.setChecked(True)
-        layout.addWidget(label, 1, 0)
-        layout.addWidget(self.force_calls_by_value_checkbox, 1, 1)
-
-        # Create startup modules editor
-        label = QtWidgets.QLabel('Startup Modules:')
-        label.setAlignment(QtCore.Qt.AlignRight | QtCore.Qt.AlignVCenter)
-        self.startup_lineedit = QtWidgets.QLineEdit()
-        self.startup_lineedit.setPlaceholderText('No startup modules')
-        self.startup_lineedit.setToolTip('Modules to be automatically activated on qudi startup.\n'
-                                         'Separate multiple module names with commas.')
-        layout.addWidget(label, 2, 0)
-        layout.addWidget(self.startup_lineedit, 2, 1)
-
-        # Create stylesheet file path editor
-        label = QtWidgets.QLabel('Stylesheet:')
-        label.setAlignment(QtCore.Qt.AlignRight | QtCore.Qt.AlignVCenter)
-        self.stylesheet_lineedit = QtWidgets.QLineEdit('qdark.qss')
-        self.stylesheet_lineedit.setPlaceholderText('Platform dependent Qt default')
-        self.stylesheet_lineedit.setToolTip(
-            'Absolute file path for qudi QSS stylesheet to use. If just a file name is given '
-            'without full path, the file must be located in the "<qudi>/artwork/styles/".'
-        )
-        layout.addWidget(label, 3, 0)
-        layout.addWidget(self.stylesheet_lineedit, 3, 1)
->>>>>>> 44662cb9
 
 This file is part of qudi.
 
@@ -134,7 +22,7 @@
 
 __all__ = ['GlobalEditorWidget']
 
-from PySide2 import QtCore, QtWidgets
+from PySide6 import QtCore, QtWidgets
 from typing import Optional, Mapping, Dict, Union, Any
 from qudi.tools.config_editor.global_widgets import GlobalConfigWidget
 
