# -*- coding: utf-8 -*-
"""
This file contains the qudi Manager class.

Copyright (c) 2021, the qudi developers. See the AUTHORS.md file at the top-level directory of this
distribution and on <https://github.com/Ulm-IQO/qudi-core/>

This file is part of qudi.

Qudi is free software: you can redistribute it and/or modify it under the terms of
the GNU Lesser General Public License as published by the Free Software Foundation,
either version 3 of the License, or (at your option) any later version.

Qudi is distributed in the hope that it will be useful, but WITHOUT ANY WARRANTY;
without even the implied warranty of MERCHANTABILITY or FITNESS FOR A PARTICULAR PURPOSE.
See the GNU Lesser General Public License for more details.

You should have received a copy of the GNU Lesser General Public License along with qudi.
If not, see <https://www.gnu.org/licenses/>.
"""

import gc
import sys
import os
import weakref
import inspect
import traceback
import faulthandler
from logging import DEBUG, INFO
from PySide6 import QtCore, QtWidgets

from qudi.core.logger import init_rotating_file_handler, init_record_model_handler, clear_handlers
from qudi.core.logger import get_logger, set_log_level
from qudi.util.paths import get_main_dir, get_default_log_dir
from qudi.util.mutex import Mutex
from qudi.util.colordefs import QudiMatplotlibStyle
from qudi.core.config import Configuration, ValidationError, YAMLError
from qudi.core.watchdog import AppWatchdog
from qudi.core.modulemanager import ModuleManager
from qudi.core.threadmanager import ThreadManager
from qudi.core.gui.gui import Gui
from qudi.core.servers import RemoteModulesServer, QudiNamespaceServer

# Use non-GUI "Agg" backend for matplotlib by default since it is reasonably thread-safe. Otherwise
# you can only plot from main thread and not e.g. in a logic module.
# This causes qudi to not be able to spawn matplotlib GUIs (by calling matplotlib.pyplot.show())
try:
    import matplotlib as _mpl
    _mpl.use('Agg')
except ImportError:
    pass

<<<<<<< HEAD
# Enable the High DPI scaling support of Qt5
os.environ['QT_ENABLE_HIGHDPI_SCALING'] = '1'
=======
# Set QT_API environment variable to PySide6
os.environ['QT_API'] = 'pyside6'
>>>>>>> 44662cb9

if sys.platform == 'win32':
    # Set QT_LOGGING_RULES environment variable to suppress qt.svg related warnings that otherwise
    # spam the log due to some known Qt5 bugs, e.g. https://bugreports.qt.io/browse/QTBUG-52079
    os.environ['QT_LOGGING_RULES'] = 'qt.svg.warning=false'
else:
    # The following will prevent Qt to spam the logs on X11 systems with enough messages
    # to significantly slow the program down. Most of those warnings should have been
    # notice level or lower. This is a known problem since Qt does not fully comply to X11.
    os.environ['QT_LOGGING_RULES'] = '*.debug=false;*.info=false;*.notice=false;*.warning=false'

# Make icons work on non-X11 platforms, import a custom theme
if sys.platform == 'win32':
    try:
        import ctypes
        myappid = 'qudicore-app'  # arbitrary string
        ctypes.windll.shell32.SetCurrentProcessExplicitAppUserModelID(myappid)
    except ImportError:
        raise
    except:
        print('SetCurrentProcessExplicitAppUserModelID failed! This is probably not Microsoft '
              'Windows!')

# Set default Qt locale to "C" in order to avoid surprises with number formats and other things
# QtCore.QLocale.setDefault(QtCore.QLocale('en_US'))
QtCore.QLocale.setDefault(QtCore.QLocale.c())


class Qudi(QtCore.QObject):
    """

    """
    _instance = None
    _run_lock = Mutex()
    _quit_lock = Mutex()

    def __new__(cls, *args, **kwargs):
        if cls._instance is None or cls._instance() is None:
            obj = super().__new__(cls, *args, **kwargs)
            cls._instance = weakref.ref(obj)
            return obj
        raise RuntimeError(
            'Only one qudi instance per process possible (Singleton). Please use '
            'Qudi.instance() to get a reference to the already created instance.'
        )

    def __init__(self, no_gui=False, debug=False, log_dir='', config_file=None):
        super().__init__()

        # CLI arguments
        self.no_gui = bool(no_gui)
        self.debug_mode = bool(debug)
        self.log_dir = str(log_dir) if os.path.isdir(log_dir) else get_default_log_dir(
            create_missing=True)

        # Disable pyqtgraph "application exit workarounds" because they cause errors on exit
        try:
            import pyqtgraph
            pyqtgraph.setConfigOption('exitCleanup', False)
        except ImportError:
            pass

        # Enable stack trace output for SIGSEGV, SIGFPE, SIGABRT, SIGBUS and SIGILL signals
        # -> e.g. for segmentation faults
        faulthandler.disable()
        faulthandler.enable(all_threads=True)

        # install logging facility and set logging level
        init_record_model_handler(max_records=10000)
        init_rotating_file_handler(path=self.log_dir)
        set_log_level(DEBUG if self.debug_mode else INFO)

        # Set up logger for qudi main instance
        self.log = get_logger(__class__.__name__)  # will be "qudi.Qudi" in custom logger
        sys.excepthook = self._qudi_excepthook

        # Load configuration from disc if possible
        self.configuration = Configuration()
        try:
            self.configuration.load(config_file, set_default=True)
        except ValueError:
            self.log.info('No qudi configuration file specified. Using empty default config.')
        except (ValidationError, YAMLError):
            self.log.exception('Invalid qudi configuration file specified. '
                               'Falling back to default config.')

        # initialize thread manager and module manager
        self.thread_manager = ThreadManager(parent=self)
        self.module_manager = ModuleManager(qudi_main=self, parent=self)

        # initialize remote modules server if needed
        remote_server_config = self.configuration['remote_modules_server']
        if remote_server_config:
            self.remote_modules_server = RemoteModulesServer(
                parent=self,
                qudi=self,
                name='remote-modules-server',
                host=remote_server_config.get('address', None),
                port=remote_server_config.get('port', None),
                certfile=remote_server_config.get('certfile', None),
                keyfile=remote_server_config.get('certfile', None),
                protocol_config=remote_server_config.get('protocol_config', None),
                ssl_version=remote_server_config.get('ssl_version', None),
                cert_reqs=remote_server_config.get('cert_reqs', None),
                ciphers=remote_server_config.get('ciphers', None),
                force_remote_calls_by_value=self.configuration['force_remote_calls_by_value']
            )
        else:
            self.remote_modules_server = None
        self.local_namespace_server = QudiNamespaceServer(
            parent=self,
            qudi=self,
            name='local-namespace-server',
            port=self.configuration['namespace_server_port'],
            force_remote_calls_by_value=self.configuration['force_remote_calls_by_value']
        )
        self.watchdog = None
        self.gui = None

        self._configured_extension_paths = list()
        self._is_running = False
        self._shutting_down = False

        # Set qudi style for matplotlib
        try:
            import matplotlib.pyplot as plt
            plt.style.use(QudiMatplotlibStyle.style)
        except ImportError:
            pass

    def _qudi_excepthook(self, ex_type, ex_value, ex_traceback):
        """ Handler function to be used as sys.excepthook. Should forward all unhandled exceptions
        to logging module.
        """
        # Use default sys.excepthook if exception is exotic/no subclass of Exception.
        if not issubclass(ex_type, Exception):
            sys.__excepthook__(ex_type, ex_value, ex_traceback)
            return

        # Get the most recent traceback
        most_recent_frame = None
        for most_recent_frame, _ in traceback.walk_tb(ex_traceback):
            pass
        # Try to extract the module and class name in which the exception has been raised
        msg = ''
        if most_recent_frame is None:
            logger = self.log
            msg = 'Unhandled qudi exception:'
        else:
            try:
                obj = most_recent_frame.f_locals['self']
                logger = get_logger(f'{obj.__module__}.{obj.__class__.__name__}')
            except (KeyError, AttributeError):
                # Try to extract just the module name in which the exception has been raised
                try:
                    mod = inspect.getmodule(most_recent_frame.f_code)
                    logger = get_logger(mod.__name__)
                except AttributeError:
                    # If no module and class name can be determined, use the application logger
                    logger = self.log
                    msg = 'Unhandled qudi exception:'
        # Log exception with qudi log handler
        logger.error(msg, exc_info=(ex_type, ex_value, ex_traceback))

    @classmethod
    def instance(cls):
        if cls._instance is None:
            return None
        return cls._instance()

    @property
    def is_running(self):
        return self._is_running

    def _remove_extensions_from_path(self):
        # Clean up previously configured expansion paths
        for ext_path in self._configured_extension_paths:
            try:
                sys.path.remove(ext_path)
            except ValueError:
                pass

    def _add_extensions_to_path(self):
        extensions = self.configuration['extension_paths']
        # Add qudi extension paths to sys.path
        insert_index = 1
        for ext_path in reversed(extensions):
            sys.path.insert(insert_index, ext_path)
        self._configured_extension_paths = extensions

    @QtCore.Slot()
    def _configure_qudi(self):
        """
        """
        if self.configuration.file_path is None:
            print('> Applying default configuration...')
            self.log.info('Applying default configuration...')
        else:
            print(f'> Applying configuration from "{self.configuration.file_path}"...')
            self.log.info(f'Applying configuration from "{self.configuration.file_path}"...')

        # Clear all qudi modules
        self.module_manager.clear()

        # Configure extension paths
        self._remove_extensions_from_path()
        self._add_extensions_to_path()

        # Configure qudi modules
        for base in ['hardware', 'logic', 'gui']:
            # Create ManagedModule instance by adding each module to ModuleManager
            for module_name, module_cfg in self.configuration[base].items():
                try:
                    self.module_manager.add_module(name=module_name,
                                                   base=base,
                                                   configuration=module_cfg)
                except:
                    self.module_manager.remove_module(module_name, ignore_missing=True)
                    self.log.exception(f'Unable to create ManagedModule instance for {base} '
                                       f'module "{module_name}"')

        print('> Qudi configuration complete!')
        self.log.info('Qudi configuration complete!')

    def _start_gui(self):
        if self.no_gui:
            return
        self.gui = Gui(qudi_instance=self, stylesheet_path=self.configuration['stylesheet'])
        if not self.configuration['hide_manager_window']:
            self.gui.activate_main_gui()

    def _start_startup_modules(self):
        for module in self.configuration['startup_modules']:
            print(f'> Loading startup module: {module}')
            self.log.info(f'Loading startup module: {module}')
            # Do not crash if a module can not be started
            try:
                self.module_manager.activate_module(module)
            except:
                self.log.exception(f'Unable to activate autostart module "{module}":')

    def run(self):
        """
        """
        with self._run_lock:
            if self._is_running:
                raise RuntimeError('Qudi is already running!')

            # Notify startup
            startup_info = f'Starting qudi{" in debug mode..." if self.debug_mode else "..."}'
            self.log.info(startup_info)
            print(f'> {startup_info}')

            # Get QApplication instance
            app_cls = QtCore.QCoreApplication if self.no_gui else QtWidgets.QApplication
            app = app_cls.instance()
            if app is None:
                app = app_cls(sys.argv)

            # Install app watchdog
            self.watchdog = AppWatchdog(self.interrupt_quit)

            # Start module servers
            if self.remote_modules_server is not None:
                self.remote_modules_server.start()
            self.local_namespace_server.start()

            # Apply configuration to qudi
            self._configure_qudi()

            # Start GUI if needed
            self._start_gui()

            # Start the startup modules defined in the config file
            self._start_startup_modules()

            # Start Qt event loop unless running in interactive mode
            self._is_running = True
            self.log.info('Initialization complete! Starting Qt event loop...')
            print('> Initialization complete! Starting Qt event loop...\n>')
            exit_code = app.exec_()

            self._shutting_down = False
            self._is_running = False
            self.log.info('Shutdown complete! Ciao')
            print('>\n>   Shutdown complete! Ciao.\n>')

            # Exit application
            sys.exit(exit_code)

    def _exit(self, prompt=True, restart=False):
        """ Shutdown qudi. Nicely request that all modules shut down if prompt is True.
        Signal restart to parent process (if present) via exitcode 42 if restart is True.
        """
        with self._quit_lock:
            if not self.is_running or self._shutting_down:
                return
            self._shutting_down = True
            if prompt:
                locked_modules = False
                broken_modules = False
                for module in self.module_manager.values():
                    if module.is_busy:
                        locked_modules = True
                    elif module.state == 'BROKEN':
                        broken_modules = True
                    if broken_modules and locked_modules:
                        break

                if self.no_gui:
                    # command line prompt
                    question = '\nSome modules are still locked. ' if locked_modules else '\n'
                    if restart:
                        question += 'Do you really want to restart qudi (y/N)?: '
                    else:
                        question += 'Do you really want to quit qudi (y/N)?: '
                    while True:
                        response = input(question).lower()
                        if response in ('y', 'yes'):
                            break
                        elif response in ('', 'n', 'no'):
                            self._shutting_down = False
                            return
                else:
                    # GUI prompt
                    if restart:
                        if not self.gui.prompt_restart(locked_modules):
                            self._shutting_down = False
                            return
                    else:
                        if not self.gui.prompt_shutdown(locked_modules):
                            self._shutting_down = False
                            return

            QtCore.QCoreApplication.instance().processEvents()
            self.log.info('Qudi shutting down...')
            print('> Qudi shutting down...')
            self.watchdog.terminate()
            self.watchdog = None
            self.log.info('Stopping module server(s)...')
            print('> Stopping module server(s)...')
            if self.remote_modules_server is not None:
                try:
                    self.remote_modules_server.stop()
                except:
                    self.log.exception('Exception during shutdown of remote modules server:')
            try:
                self.local_namespace_server.stop()
            except:
                self.log.exception('Error during shutdown of local namespace server:')
            QtCore.QCoreApplication.instance().processEvents()
            self.log.info('Deactivating modules...')
            print('> Deactivating modules...')
            self.module_manager.stop_all_modules()
            self.module_manager.clear()
            QtCore.QCoreApplication.instance().processEvents()
            if not self.no_gui:
                self.log.info('Closing main GUI...')
                print('> Closing main GUI...')
                self.gui.deactivate_main_gui()
                self.log.info('Closing remaining windows...')
                print('> Closing remaining windows...')
                self.gui.close_windows()
                self.gui.close_system_tray_icon()
                QtCore.QCoreApplication.instance().processEvents()
            self.log.info('Stopping remaining threads...')
            print('> Stopping remaining threads...')
            self.thread_manager.quit_all_threads()
            QtCore.QCoreApplication.instance().processEvents()
            clear_handlers()
            gc.collect()  # Explicit gc call to prevent Qt C++ extensions from using deleted Python objects
            if restart:
                QtCore.QCoreApplication.exit(42)
            else:
                QtCore.QCoreApplication.quit()

    @QtCore.Slot()
    def quit(self):
        self._exit(prompt=False, restart=False)

    @QtCore.Slot()
    def prompt_quit(self):
        self._exit(prompt=True, restart=False)

    @QtCore.Slot()
    def restart(self):
        self._exit(prompt=False, restart=True)

    @QtCore.Slot()
    def prompt_restart(self):
        self._exit(prompt=True, restart=True)

    def interrupt_quit(self):
        if not self._shutting_down:
            self.quit()
            return
        QtCore.QCoreApplication.exit(1)<|MERGE_RESOLUTION|>--- conflicted
+++ resolved
@@ -50,13 +50,8 @@
 except ImportError:
     pass
 
-<<<<<<< HEAD
-# Enable the High DPI scaling support of Qt5
-os.environ['QT_ENABLE_HIGHDPI_SCALING'] = '1'
-=======
 # Set QT_API environment variable to PySide6
 os.environ['QT_API'] = 'pyside6'
->>>>>>> 44662cb9
 
 if sys.platform == 'win32':
     # Set QT_LOGGING_RULES environment variable to suppress qt.svg related warnings that otherwise
