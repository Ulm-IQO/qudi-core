# -*- coding: utf-8 -*-
"""
Contains RPyC services to interact with qudi modules across process boundaries.

Copyright (c) 2021-2024, the qudi developers. See the AUTHORS.md file at the top-level directory of
this distribution and on <https://github.com/Ulm-IQO/qudi-core/>.

This file is part of qudi.

Qudi is free software: you can redistribute it and/or modify it under the terms of
the GNU Lesser General Public License as published by the Free Software Foundation,
either version 3 of the License, or (at your option) any later version.

Qudi is distributed in the hope that it will be useful, but WITHOUT ANY WARRANTY;
without even the implied warranty of MERCHANTABILITY or FITNESS FOR A PARTICULAR PURPOSE.
See the GNU Lesser General Public License for more details.

You should have received a copy of the GNU Lesser General Public License along with qudi.
If not, see <https://www.gnu.org/licenses/>.
"""

__all__ = ['RemoteModulesService', 'LocalNamespaceService']

import rpyc
from logging import Logger
from typing import Optional, Union, List, Dict, Any

from qudi.util.proxy import CachedObjectRpycByValueProxy
from qudi.util.mutex import Mutex
from qudi.core.logger import get_logger
from qudi.core.module import Base, ModuleState, ModuleBase
from qudi.core.modulemanager import ModuleManager


_logger = get_logger(__name__)

<<<<<<< HEAD

class RemoteModulesService(rpyc.Service):
    """
    RPyC service providing access of allowed qudi modules to client qudi applications.

    Parameters
    ----------
    module_manager : qudi.core.modulemanager.ModuleManager
        Qudi module manager singleton.
    force_remote_calls_by_value : bool, optional
        If `True` each qudi module instance will be wrapped by
        `qudi.util.proxy.CachedObjectRpycByValueProxy` to force serialization of most call
        arguments and return values.
    *args
        Positional arguments will be passed to `rpyc.Service.__init__`.
    **kwargs
        Additional keyword arguments will be passed to `rpyc.Service.__init__`.
    """
    ALIASES = ['RemoteModules']

    _lock = Mutex()
    __shared_module_count: Dict[str, int] = dict()

    @classmethod
    def init_shared_modules(cls, module_manager: ModuleManager) -> None:
        with cls._lock:
            cls.__shared_module_count = {name: 0 for name in module_manager.module_names if
                                         module_manager.allow_remote(name)}
=======
class _SharedModulesModel(DictTableModel):
    """Derived dict model for GUI display elements.
    """
    def __init__(self):
        super().__init__(headers='Shared Module')

    def data(self, index, role):
        """Get data from model for a given cell. Data can have a role that affects display.

        Parameters
        ----------
        index : QModelIndex
            Cell for which data is requested.
        role : ItemDataRole
            Role for which data is requested.

        Returns
        -------
        QVariant
            Data for the given cell and role.
        """
        data = super().data(index, role)
        if data is None:
            return None
        # second column returns weakref.ref object
        if index.column() == 1:
            data = data()
        return data
>>>>>>> b826f3f0

    @classmethod
    def __increase_module_count(cls, name: str) -> int:
        cls.__shared_module_count[name] += 1
        return cls.__shared_module_count[name]

<<<<<<< HEAD
    @classmethod
    def __decrease_module_count(cls, name: str) -> int:
        new_count = max(0, cls.__shared_module_count[name] - 1)
        cls.__shared_module_count[name] = new_count
        return new_count
=======
class RemoteModulesService(rpyc.Service):
    """An RPyC service that has a module list.
    """
    ALIASES = ['RemoteModules']
>>>>>>> b826f3f0

    @classmethod
    def __reset_module_count(cls, name: str) -> int:
        cls.__shared_module_count[name] = 0
        return 0

    def __init__(self,
                 *args,
                 module_manager: ModuleManager,
                 force_remote_calls_by_value: Optional[bool] = False,
                 **kwargs):
        super().__init__(*args, **kwargs)
        self._force_remote_calls_by_value = force_remote_calls_by_value
        self._module_manager = module_manager
        self.__shared_modules = set()

    def __del__(self):
        self.__cleanup_shared_modules()

    def _check_module_name(self, name: str) -> None:
        if name not in self.__shared_module_count:
            raise ValueError(f'Client requested module "{name}" that is not shared')

    def __cleanup_shared_modules(self) -> None:
        with self._lock:
            for name in self.__shared_modules:
                self.__decrease_module_count(name)
        self.__shared_modules.clear()

    def on_connect(self, conn):
<<<<<<< HEAD
        """Runs when a connection is created."""
=======
        """Code that runs when a connection is created.
        """
>>>>>>> b826f3f0
        host, port = conn._config['endpoints'][1]
        address = f'{host}:{port:d}'
        self.__shared_modules = set()
        _logger.info(f'Client connected to remote modules service from {address}')

    def on_disconnect(self, conn):
<<<<<<< HEAD
        """Runs when the connection is closing."""
        host, port = conn._config['endpoints'][1]
        address = f'{host}:{port:d}'
        self.__cleanup_shared_modules()
        _logger.info(f'Client {address} disconnected from remote modules service')

    def exposed_get_module_instance(self, name: str) -> Union[CachedObjectRpycByValueProxy, Base]:
        """ Return reference to a module in the shared module list """
        self._check_module_name(name)
        with self._lock:
            instance = self._module_manager.get_module_instance(name)
            if self._force_remote_calls_by_value:
                instance = CachedObjectRpycByValueProxy(instance)
            if name not in self.__shared_modules:
                self.__shared_modules.add(name)
                self.__increase_module_count(name)
        return instance

    def exposed_try_deactivate_module(self, name: str) -> int:
=======
        """Code that runs when the connection is closing.
        """
        host, port = conn._config['endpoints'][1]
        logger.info(f'Client [{host}]:{port:d} disconnected from remote modules service')

    def exposed_get_module_instance(self, name, activate=False):
        """Return reference to a module in the shared module list.

        Parameters
        ----------
        name : str
            Unique module name.

        Returns
        -------
        object
            Reference to the module.
>>>>>>> b826f3f0
        """
        Tries to deactivate module from remote client. Only succeeds if no other local module
        or remote client is connected to it; unregisters the calling client in any case.
        Returns the number of remaining connections to local modules or remote clients.
        A return value > 0 indicates that the module remains active on the server side.

        Parameters
        ----------
        name : str
            Local native (server side) module name to deactivate.

        Returns
        -------
        int
            Number of remaining module connections. A value > 0 indicates the module remains active.
        """
        self._check_module_name(name)
        with self._lock:
            self.__shared_modules.discard(name)
            if self._module_manager.module_state(name) == ModuleState.DEACTIVATED:
                count = self.__reset_module_count(name)
            else:
                count = self.__decrease_module_count(name)
                if count == 0 and len(self._module_manager.active_dependent_modules(name)) == 0:
                    self._module_manager.deactivate_module(name)
                else:
                    count += 1
        return count

    def exposed_get_module_state(self, name: str) -> ModuleState:
        """
        Get current module state of the requested module.

<<<<<<< HEAD
        Parameters
        ----------
        name : str
            Local native (server side) module name to get the state for.

        Returns
        -------
        qudi.core.module.ModuleState
            Current state representation enum.
        """
        self._check_module_name(name)
        with self._lock:
            state = self._module_manager.module_state(name)
            if state == ModuleState.DEACTIVATED:
                self.__shared_modules.discard(name)
                self.__reset_module_count(name)
        return state

    def exposed_module_has_appdata(self, name: str) -> bool:
=======
    def exposed_get_available_module_names(self):
        """Returns the currently shared module names independent of the current module state.

        Returns
        -------
        tuple
            Names of the currently shared modules.
>>>>>>> b826f3f0
        """
        Get flag indicating if the requested module has an existing AppData file.

<<<<<<< HEAD
        Parameters
        ----------
        name : str
            Local native (server side) module name to get the AppData flag for.

        Returns
        -------
        bool
            Flag indicating if the requested module has AppData (`True`) or nor (`False`).
=======
    def exposed_get_loaded_module_names(self):
        """Returns the currently shared module names for all modules that have been loaded
        (instantiated).

        Returns
        -------
        tuple
            Names of the currently shared and loaded modules.
>>>>>>> b826f3f0
        """
        self._check_module_name(name)
        return self._module_manager.has_appdata(name)

<<<<<<< HEAD
    def exposed_get_available_module_names(self) -> List[str]:
        """
        Get a list of currently shared module names, i.e. a list of valid names to use as call
        arguments for most of the methods in this service.

        Returns
        -------
        list of str
            List of shared native (server side) module names.
=======
    def exposed_get_active_module_names(self):
        """Returns the currently shared module names for all modules that are active.

        Returns
        -------
        tuple
            Names of the currently shared active modules.
>>>>>>> b826f3f0
        """
        return list(self.__shared_module_count)


<<<<<<< HEAD
class LocalNamespaceService(rpyc.Service):
    """
    An RPyC service providing a namespace dict containing references to all active qudi module
=======
class QudiNamespaceService(rpyc.Service):
    """An RPyC service providing a namespace dict containing references to all active qudi module
>>>>>>> b826f3f0
    instances as well as a reference to the qudi application itself.

    Parameters
    ----------
    qudi : qudi.core.application.Qudi
        Qudi application singleton instance.
    force_remote_calls_by_value : bool, optional
        If `True` each qudi module instance will be wrapped by
        `qudi.util.proxy.CachedObjectRpycByValueProxy` to force serialization of most call
        arguments and return values.
    *args
        Positional arguments will be passed to `rpyc.Service.__init__`.
    **kwargs
        Additional keyword arguments will be passed to `rpyc.Service.__init__`.
    """
    ALIASES = ['QudiNamespace']

    def __init__(self,
                 *args,
                 qudi: 'Qudi',
                 force_remote_calls_by_value: Optional[bool] = False,
                 **kwargs):
        super().__init__(*args, **kwargs)
        self._qudi = qudi
        self._force_remote_calls_by_value = force_remote_calls_by_value

    def on_connect(self, conn):
<<<<<<< HEAD
        """Runs when a connection is created."""
=======
        """Code that runs when a connection is created.
        """
        try:
            self._notifier_callbacks[conn] = rpyc.async_(conn.root.modules_changed)
        except AttributeError:
            pass
>>>>>>> b826f3f0
        host, port = conn._config['endpoints'][1]
        _logger.info(f'Client connected to local module service from {host}:{port:d}')

    def on_disconnect(self, conn):
<<<<<<< HEAD
        """Runs when the connection is closing."""
=======
        """Code that runs when the connection is closing.
        """
        self._notifier_callbacks.pop(conn, None)
>>>>>>> b826f3f0
        host, port = conn._config['endpoints'][1]
        _logger.info(f'Client {host}:{port:d} disconnected from local module service')

<<<<<<< HEAD
    def exposed_get_namespace_dict(self) -> Dict[str, Any]:
        """
        Get names and instances of the currently active modules as well as a reference to the
=======
    def exposed_get_namespace_dict(self):
        """Returns the instances of the currently active modules as well as a reference to the
>>>>>>> b826f3f0
        qudi application itself.

        Returns
        -------
        dict
<<<<<<< HEAD
            Currently active module names (keys) with their respective module instances (values).
            Also the special key "qudi" containing a reference to the qudi application instance.
=======
            Names (keys) and object references (values).
>>>>>>> b826f3f0
        """
        mods = self._qudi.module_manager.get_active_module_instances()
        if self._force_remote_calls_by_value:
            mods = {name: CachedObjectRpycByValueProxy(mod) for name, mod in mods.items() if
                    mod.module_base != ModuleBase.GUI}
        else:
            mods = {name: mod for name, mod in mods.items() if mod.module_base != ModuleBase.GUI}
        mods['qudi'] = self._qudi
        return mods

<<<<<<< HEAD
    def exposed_get_logger(self, name: str) -> Logger:
        """
        Returns a logger instance for remote processes to send log messages directly into the qudi
        logging facility.

        Parameters
        ----------
        name : str
            Name identifier to initialize the logger instance with.

        Returns
        -------
        logging.Logger
            Logger instance initialized with given name and connected to the running qudi app.
=======
    def exposed_get_logger(self, name: str) -> logging.Logger:
        """Returns a logger object for remote processes to log into the qudi logging facility."""
        return get_logger(name)


class ModuleRpycProxy:
    """Instances of this class serve as proxies for qudi modules accessed via RPyC.
    It currently wraps all API methods (none- and single-underscore methods) to only receive
    parameters "by value", i.e. using qudi.util.network.netobtain. This will only work if all
    method arguments are "pickle-able".
    In addition all values passed to __setattr__ are also received "by value".

    Proxy class concept heavily inspired by this python recipe under PSF License:
    https://code.activestate.com/recipes/496741-object-proxying/
    """

    __slots__ = ['_obj_ref', '__weakref__']

    def __init__(self, obj):
        object.__setattr__(self, '_obj_ref', weakref.ref(obj))

    # proxying (special cases)
    def __getattribute__(self, name):
        obj = object.__getattribute__(self, '_obj_ref')()
        attr = getattr(obj, name)
        if not name.startswith('__') and ismethod(attr) or isfunction(attr):
            sig = signature(attr)
            if len(sig.parameters) > 0:

                @wraps(attr)
                def wrapped(*args, **kwargs):
                    sig.bind(*args, **kwargs)
                    args = [netobtain(arg) for arg in args]
                    kwargs = {name: netobtain(arg) for name, arg in kwargs.items()}
                    return attr(*args, **kwargs)

                wrapped.__signature__ = sig
                return wrapped
        return attr

    def __delattr__(self, name):
        obj = object.__getattribute__(self, '_obj_ref')()
        return delattr(obj, name)

    def __setattr__(self, name, value):
        obj = object.__getattribute__(self, '_obj_ref')()
        return setattr(obj, name, netobtain(value))

    # factories
    _special_names = (
        '__abs__', '__add__', '__and__', '__call__', '__cmp__', '__coerce__', '__contains__',
        '__delitem__', '__delslice__', '__div__', '__divmod__', '__eq__', '__float__',
        '__floordiv__', '__ge__', '__getitem__', '__getslice__', '__gt__', '__hash__', '__hex__',
        '__iadd__', '__iand__', '__idiv__', '__idivmod__', '__ifloordiv__', '__ilshift__',
        '__imod__', '__imul__', '__int__', '__invert__', '__ior__', '__ipow__', '__irshift__',
        '__isub__', '__iter__', '__itruediv__', '__ixor__', '__le__', '__len__', '__long__',
        '__lshift__', '__lt__', '__mod__', '__mul__', '__ne__', '__neg__', '__oct__', '__or__',
        '__pos__', '__pow__', '__radd__', '__rand__', '__rdiv__', '__rdivmod__', '__reduce__',
        '__reduce_ex__', '__repr__', '__reversed__', '__rfloorfiv__', '__rlshift__', '__rmod__',
        '__rmul__', '__ror__', '__rpow__', '__rrshift__', '__rshift__', '__rsub__', '__rtruediv__',
        '__rxor__', '__setitem__', '__setslice__', '__sub__', '__truediv__', '__xor__', 'next',
        '__str__', '__nonzero__'
    )

    @classmethod
    def _create_class_proxy(cls, theclass):
        """Creates a proxy for the given class.
        """

        def make_method(method_name):

            def method(self, *args, **kw):
                obj = object.__getattribute__(self, '_obj_ref')()
                args = [netobtain(arg) for arg in args]
                kw = {key: netobtain(val) for key, val in kw.items()}
                return getattr(obj, method_name)(*args, **kw)

            return method

        # Add all special names to this wrapper class if they are present in the original class
        namespace = dict()
        for name in cls._special_names:
            if hasattr(theclass, name):
                namespace[name] = make_method(name)

        return type(f'{cls.__name__}({theclass.__name__})', (cls,), namespace)

    def __new__(cls, obj, *args, **kwargs):
        """Creates an proxy instance referencing `obj`. (obj, *args, **kwargs) are passed to this
        class' __init__, so deriving classes can define an __init__ method of their own.

        note: _class_proxy_cache is unique per class (each deriving class must hold its own cache).
>>>>>>> b826f3f0
        """
        return get_logger(name)<|MERGE_RESOLUTION|>--- conflicted
+++ resolved
@@ -34,7 +34,6 @@
 
 _logger = get_logger(__name__)
 
-<<<<<<< HEAD
 
 class RemoteModulesService(rpyc.Service):
     """
@@ -63,54 +62,17 @@
         with cls._lock:
             cls.__shared_module_count = {name: 0 for name in module_manager.module_names if
                                          module_manager.allow_remote(name)}
-=======
-class _SharedModulesModel(DictTableModel):
-    """Derived dict model for GUI display elements.
-    """
-    def __init__(self):
-        super().__init__(headers='Shared Module')
-
-    def data(self, index, role):
-        """Get data from model for a given cell. Data can have a role that affects display.
-
-        Parameters
-        ----------
-        index : QModelIndex
-            Cell for which data is requested.
-        role : ItemDataRole
-            Role for which data is requested.
-
-        Returns
-        -------
-        QVariant
-            Data for the given cell and role.
-        """
-        data = super().data(index, role)
-        if data is None:
-            return None
-        # second column returns weakref.ref object
-        if index.column() == 1:
-            data = data()
-        return data
->>>>>>> b826f3f0
 
     @classmethod
     def __increase_module_count(cls, name: str) -> int:
         cls.__shared_module_count[name] += 1
         return cls.__shared_module_count[name]
 
-<<<<<<< HEAD
     @classmethod
     def __decrease_module_count(cls, name: str) -> int:
         new_count = max(0, cls.__shared_module_count[name] - 1)
         cls.__shared_module_count[name] = new_count
         return new_count
-=======
-class RemoteModulesService(rpyc.Service):
-    """An RPyC service that has a module list.
-    """
-    ALIASES = ['RemoteModules']
->>>>>>> b826f3f0
 
     @classmethod
     def __reset_module_count(cls, name: str) -> int:
@@ -141,19 +103,13 @@
         self.__shared_modules.clear()
 
     def on_connect(self, conn):
-<<<<<<< HEAD
         """Runs when a connection is created."""
-=======
-        """Code that runs when a connection is created.
-        """
->>>>>>> b826f3f0
         host, port = conn._config['endpoints'][1]
         address = f'{host}:{port:d}'
         self.__shared_modules = set()
         _logger.info(f'Client connected to remote modules service from {address}')
 
     def on_disconnect(self, conn):
-<<<<<<< HEAD
         """Runs when the connection is closing."""
         host, port = conn._config['endpoints'][1]
         address = f'{host}:{port:d}'
@@ -161,7 +117,18 @@
         _logger.info(f'Client {address} disconnected from remote modules service')
 
     def exposed_get_module_instance(self, name: str) -> Union[CachedObjectRpycByValueProxy, Base]:
-        """ Return reference to a module in the shared module list """
+        """Return reference to a module in the shared module list.
+
+        Parameters
+        ----------
+        name : str
+            Unique module name.
+
+        Returns
+        -------
+        object
+            Reference to the module.
+        """
         self._check_module_name(name)
         with self._lock:
             instance = self._module_manager.get_module_instance(name)
@@ -173,25 +140,6 @@
         return instance
 
     def exposed_try_deactivate_module(self, name: str) -> int:
-=======
-        """Code that runs when the connection is closing.
-        """
-        host, port = conn._config['endpoints'][1]
-        logger.info(f'Client [{host}]:{port:d} disconnected from remote modules service')
-
-    def exposed_get_module_instance(self, name, activate=False):
-        """Return reference to a module in the shared module list.
-
-        Parameters
-        ----------
-        name : str
-            Unique module name.
-
-        Returns
-        -------
-        object
-            Reference to the module.
->>>>>>> b826f3f0
         """
         Tries to deactivate module from remote client. Only succeeds if no other local module
         or remote client is connected to it; unregisters the calling client in any case.
@@ -225,7 +173,6 @@
         """
         Get current module state of the requested module.
 
-<<<<<<< HEAD
         Parameters
         ----------
         name : str
@@ -245,19 +192,9 @@
         return state
 
     def exposed_module_has_appdata(self, name: str) -> bool:
-=======
-    def exposed_get_available_module_names(self):
-        """Returns the currently shared module names independent of the current module state.
-
-        Returns
-        -------
-        tuple
-            Names of the currently shared modules.
->>>>>>> b826f3f0
         """
         Get flag indicating if the requested module has an existing AppData file.
 
-<<<<<<< HEAD
         Parameters
         ----------
         name : str
@@ -267,21 +204,10 @@
         -------
         bool
             Flag indicating if the requested module has AppData (`True`) or nor (`False`).
-=======
-    def exposed_get_loaded_module_names(self):
-        """Returns the currently shared module names for all modules that have been loaded
-        (instantiated).
-
-        Returns
-        -------
-        tuple
-            Names of the currently shared and loaded modules.
->>>>>>> b826f3f0
         """
         self._check_module_name(name)
         return self._module_manager.has_appdata(name)
 
-<<<<<<< HEAD
     def exposed_get_available_module_names(self) -> List[str]:
         """
         Get a list of currently shared module names, i.e. a list of valid names to use as call
@@ -291,27 +217,13 @@
         -------
         list of str
             List of shared native (server side) module names.
-=======
-    def exposed_get_active_module_names(self):
-        """Returns the currently shared module names for all modules that are active.
-
-        Returns
-        -------
-        tuple
-            Names of the currently shared active modules.
->>>>>>> b826f3f0
         """
         return list(self.__shared_module_count)
 
 
-<<<<<<< HEAD
 class LocalNamespaceService(rpyc.Service):
     """
     An RPyC service providing a namespace dict containing references to all active qudi module
-=======
-class QudiNamespaceService(rpyc.Service):
-    """An RPyC service providing a namespace dict containing references to all active qudi module
->>>>>>> b826f3f0
     instances as well as a reference to the qudi application itself.
 
     Parameters
@@ -339,49 +251,25 @@
         self._force_remote_calls_by_value = force_remote_calls_by_value
 
     def on_connect(self, conn):
-<<<<<<< HEAD
         """Runs when a connection is created."""
-=======
-        """Code that runs when a connection is created.
-        """
-        try:
-            self._notifier_callbacks[conn] = rpyc.async_(conn.root.modules_changed)
-        except AttributeError:
-            pass
->>>>>>> b826f3f0
         host, port = conn._config['endpoints'][1]
         _logger.info(f'Client connected to local module service from {host}:{port:d}')
 
     def on_disconnect(self, conn):
-<<<<<<< HEAD
         """Runs when the connection is closing."""
-=======
-        """Code that runs when the connection is closing.
-        """
-        self._notifier_callbacks.pop(conn, None)
->>>>>>> b826f3f0
         host, port = conn._config['endpoints'][1]
         _logger.info(f'Client {host}:{port:d} disconnected from local module service')
 
-<<<<<<< HEAD
     def exposed_get_namespace_dict(self) -> Dict[str, Any]:
         """
         Get names and instances of the currently active modules as well as a reference to the
-=======
-    def exposed_get_namespace_dict(self):
-        """Returns the instances of the currently active modules as well as a reference to the
->>>>>>> b826f3f0
         qudi application itself.
 
         Returns
         -------
         dict
-<<<<<<< HEAD
             Currently active module names (keys) with their respective module instances (values).
             Also the special key "qudi" containing a reference to the qudi application instance.
-=======
-            Names (keys) and object references (values).
->>>>>>> b826f3f0
         """
         mods = self._qudi.module_manager.get_active_module_instances()
         if self._force_remote_calls_by_value:
@@ -392,7 +280,6 @@
         mods['qudi'] = self._qudi
         return mods
 
-<<<<<<< HEAD
     def exposed_get_logger(self, name: str) -> Logger:
         """
         Returns a logger instance for remote processes to send log messages directly into the qudi
@@ -407,99 +294,5 @@
         -------
         logging.Logger
             Logger instance initialized with given name and connected to the running qudi app.
-=======
-    def exposed_get_logger(self, name: str) -> logging.Logger:
-        """Returns a logger object for remote processes to log into the qudi logging facility."""
-        return get_logger(name)
-
-
-class ModuleRpycProxy:
-    """Instances of this class serve as proxies for qudi modules accessed via RPyC.
-    It currently wraps all API methods (none- and single-underscore methods) to only receive
-    parameters "by value", i.e. using qudi.util.network.netobtain. This will only work if all
-    method arguments are "pickle-able".
-    In addition all values passed to __setattr__ are also received "by value".
-
-    Proxy class concept heavily inspired by this python recipe under PSF License:
-    https://code.activestate.com/recipes/496741-object-proxying/
-    """
-
-    __slots__ = ['_obj_ref', '__weakref__']
-
-    def __init__(self, obj):
-        object.__setattr__(self, '_obj_ref', weakref.ref(obj))
-
-    # proxying (special cases)
-    def __getattribute__(self, name):
-        obj = object.__getattribute__(self, '_obj_ref')()
-        attr = getattr(obj, name)
-        if not name.startswith('__') and ismethod(attr) or isfunction(attr):
-            sig = signature(attr)
-            if len(sig.parameters) > 0:
-
-                @wraps(attr)
-                def wrapped(*args, **kwargs):
-                    sig.bind(*args, **kwargs)
-                    args = [netobtain(arg) for arg in args]
-                    kwargs = {name: netobtain(arg) for name, arg in kwargs.items()}
-                    return attr(*args, **kwargs)
-
-                wrapped.__signature__ = sig
-                return wrapped
-        return attr
-
-    def __delattr__(self, name):
-        obj = object.__getattribute__(self, '_obj_ref')()
-        return delattr(obj, name)
-
-    def __setattr__(self, name, value):
-        obj = object.__getattribute__(self, '_obj_ref')()
-        return setattr(obj, name, netobtain(value))
-
-    # factories
-    _special_names = (
-        '__abs__', '__add__', '__and__', '__call__', '__cmp__', '__coerce__', '__contains__',
-        '__delitem__', '__delslice__', '__div__', '__divmod__', '__eq__', '__float__',
-        '__floordiv__', '__ge__', '__getitem__', '__getslice__', '__gt__', '__hash__', '__hex__',
-        '__iadd__', '__iand__', '__idiv__', '__idivmod__', '__ifloordiv__', '__ilshift__',
-        '__imod__', '__imul__', '__int__', '__invert__', '__ior__', '__ipow__', '__irshift__',
-        '__isub__', '__iter__', '__itruediv__', '__ixor__', '__le__', '__len__', '__long__',
-        '__lshift__', '__lt__', '__mod__', '__mul__', '__ne__', '__neg__', '__oct__', '__or__',
-        '__pos__', '__pow__', '__radd__', '__rand__', '__rdiv__', '__rdivmod__', '__reduce__',
-        '__reduce_ex__', '__repr__', '__reversed__', '__rfloorfiv__', '__rlshift__', '__rmod__',
-        '__rmul__', '__ror__', '__rpow__', '__rrshift__', '__rshift__', '__rsub__', '__rtruediv__',
-        '__rxor__', '__setitem__', '__setslice__', '__sub__', '__truediv__', '__xor__', 'next',
-        '__str__', '__nonzero__'
-    )
-
-    @classmethod
-    def _create_class_proxy(cls, theclass):
-        """Creates a proxy for the given class.
-        """
-
-        def make_method(method_name):
-
-            def method(self, *args, **kw):
-                obj = object.__getattribute__(self, '_obj_ref')()
-                args = [netobtain(arg) for arg in args]
-                kw = {key: netobtain(val) for key, val in kw.items()}
-                return getattr(obj, method_name)(*args, **kw)
-
-            return method
-
-        # Add all special names to this wrapper class if they are present in the original class
-        namespace = dict()
-        for name in cls._special_names:
-            if hasattr(theclass, name):
-                namespace[name] = make_method(name)
-
-        return type(f'{cls.__name__}({theclass.__name__})', (cls,), namespace)
-
-    def __new__(cls, obj, *args, **kwargs):
-        """Creates an proxy instance referencing `obj`. (obj, *args, **kwargs) are passed to this
-        class' __init__, so deriving classes can define an __init__ method of their own.
-
-        note: _class_proxy_cache is unique per class (each deriving class must hold its own cache).
->>>>>>> b826f3f0
         """
         return get_logger(name)