--- conflicted
+++ resolved
@@ -262,7 +262,6 @@
                      'ModuleManager.')
         self.clear()
 
-<<<<<<< HEAD
     def dump_status_variables(self):
         """
         Method that dumps the status variables of all active modules.
@@ -331,7 +330,7 @@
         @param int interval: interval of the timer in s
         """
         self.automated_status_variable_dumping_timer_interval = interval
-=======
+
     @QtCore.Slot()
     def _activate_module_slot(self):
         """
@@ -345,7 +344,6 @@
         Helper slot that should only be called by deactivate_module when this method is switching to the main thread.
         """
         self.deactivate_module(self.current_module_name)
->>>>>>> 9bf3f655
 
 
 class ManagedModule(QtCore.QObject):
