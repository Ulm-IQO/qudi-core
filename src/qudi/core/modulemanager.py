# -*- coding: utf-8 -*-
"""
This file contains the Qudi Manager class.

Copyright (c) 2021, the qudi developers. See the AUTHORS.md file at the top-level directory of this
distribution and on <https://github.com/Ulm-IQO/qudi-core/>

This file is part of qudi.

Qudi is free software: you can redistribute it and/or modify it under the terms of
the GNU Lesser General Public License as published by the Free Software Foundation,
either version 3 of the License, or (at your option) any later version.

Qudi is distributed in the hope that it will be useful, but WITHOUT ANY WARRANTY;
without even the implied warranty of MERCHANTABILITY or FITNESS FOR A PARTICULAR PURPOSE.
See the GNU Lesser General Public License for more details.

You should have received a copy of the GNU Lesser General Public License along with qudi.
If not, see <https://www.gnu.org/licenses/>.
"""

import os
import importlib
import copy
import weakref
import fysom

from typing import FrozenSet, Iterable
from functools import partial
from PySide2 import QtCore

from qudi.util.mutex import RecursiveMutex   # provides access serialization between threads
from qudi.core.logger import get_logger
from qudi.core.servers import get_remote_module_instance
from qudi.core.module import Base, get_module_app_data_path

logger = get_logger(__name__)


class ModuleManager(QtCore.QObject):
    """
    """
    _instance = None  # Only class instance created will be stored here as weakref
    _lock = RecursiveMutex()

    sigModuleStateChanged = QtCore.Signal(str, str, str)
    sigModuleAppDataChanged = QtCore.Signal(str, str, bool)
    sigManagedModulesChanged = QtCore.Signal(dict)

    def __new__(cls, *args, **kwargs):
        with cls._lock:
            if cls._instance is None or cls._instance() is None:
                obj = super().__new__(cls, *args, **kwargs)
                cls._instance = weakref.ref(obj)
                return obj
            raise RuntimeError(
                'ModuleManager is a singleton. An instance has already been created in this '
                'process. Please use ModuleManager.instance() instead.'
            )

    def __init__(self, *args, qudi_main, **kwargs):
        super().__init__(*args, **kwargs)
        self._qudi_main_ref = weakref.ref(qudi_main, self._qudi_main_ref_dead_callback)
        self._modules = dict()

    @classmethod
    def instance(cls):
        with cls._lock:
            if cls._instance is None:
                return None
            return cls._instance()

    def __len__(self):
        with self._lock:
            return len(self._modules)

    def __getitem__(self, key):
        with self._lock:
            return self._modules.__getitem__(key)

    def __setitem__(self, key, value):
        with self._lock:
            if value.name != key:
                raise NameError('ManagedModule.name attribute does not match key')
            self.add_module(value, allow_overwrite=True)

    def __delitem__(self, key):
        self.remove_module(key)

    def __contains__(self, item):
        with self._lock:
            return self._modules.__contains__(item)

    def clear(self):
        with self._lock:
            for module_name in tuple(self._modules):
                self.remove_module(module_name, ignore_missing=True, emit_change=False)
            self.sigManagedModulesChanged.emit(self.modules)

    def get(self, *args):
        with self._lock:
            return self._modules.get(*args)

    def items(self):
        return self._modules.copy().items()

    def values(self):
        return self._modules.copy().values()

    def keys(self):
        return self._modules.copy().keys()

    @property
    def module_names(self):
        with self._lock:
            return tuple(self._modules)

    @property
    def module_states(self):
        with self._lock:
            return {name: mod.state for name, mod in self._modules.items()}

    @property
    def module_instances(self):
        with self._lock:
            return {name: mod.instance for name, mod in self._modules.items() if
                    mod.instance is not None}

    @property
    def modules(self):
        return self._modules.copy()

    def remove_module(self, module_name, ignore_missing=False, emit_change=True):
        with self._lock:
            module = self._modules.pop(module_name, None)
            if module is None and not ignore_missing:
                raise KeyError(f'No module with name "{module_name}" registered.')
            module.deactivate()
            module.sigStateChanged.disconnect(self.sigModuleStateChanged)
            module.sigAppDataChanged.disconnect(self.sigModuleAppDataChanged)
            if module.allow_remote_access:
                remote_modules_server = self._qudi_main_ref().remote_modules_server
                if remote_modules_server is not None:
                    remote_modules_server.remove_shared_module(module_name)
            self.refresh_module_links()
            if emit_change:
                self.sigManagedModulesChanged.emit(self.modules)

    def add_module(self, name, base, configuration, allow_overwrite=False, emit_change=True):
        with self._lock:
            if not isinstance(name, str) or not name:
                raise TypeError('module name must be non-empty str type')
            if base not in ('gui', 'logic', 'hardware'):
                raise ValueError(f'No valid module base "{base}". '
                                 f'Unable to create qudi module "{name}".')
            if allow_overwrite:
                self.remove_module(name, ignore_missing=True)
            elif name in self._modules:
                raise ValueError(f'Module with name "{name}" already registered.')
            module = ManagedModule(self._qudi_main_ref, name, base, configuration)
            module.sigStateChanged.connect(self.sigModuleStateChanged)
            module.sigAppDataChanged.connect(self.sigModuleAppDataChanged)
            self._modules[name] = module
            self.refresh_module_links()
            # Register module in remote module service if module should be shared
            if module.allow_remote_access:
                remote_modules_server = self._qudi_main_ref().remote_modules_server
                if remote_modules_server is None:
                    raise RuntimeError(
                        f'Unable to share qudi module "{module.name}" as remote module. No remote '
                        f'module server running in this qudi process.'
                    )
                else:
                    logger.info(
                        f'Start sharing qudi module "{module.name}" via remote module server.'
                    )
                    remote_modules_server.share_module(module)
            if emit_change:
                self.sigManagedModulesChanged.emit(self.modules)

    def refresh_module_links(self):
        with self._lock:
            weak_refs = {
                name: weakref.ref(mod, partial(self._module_ref_dead_callback, module_name=name))
                for name, mod in self._modules.items()
            }
            for module_name, module in self._modules.items():
                # Add required module references
                required = set(module.connection_cfg.values())
                module.required_modules = set(
                    mod_ref for name, mod_ref in weak_refs.items() if name in required)
                # Add dependent module references
                module.dependent_modules = set(mod_ref for mod_ref in weak_refs.values() if
                                               module_name in mod_ref().connection_cfg.values())

    def activate_module(self, module_name):
        if QtCore.QThread.currentThread() is not self.thread():
            self.current_module_name = module_name
            QtCore.QMetaObject.invokeMethod(self,
            "_activate_module_slot",
            QtCore.Qt.BlockingQueuedConnection)
            return

        with self._lock:
            if module_name not in self._modules:
                raise KeyError(f'No module named "{module_name}" found in managed qudi modules. '
                               f'Module activation aborted.')
            self._modules[module_name].activate()

    def deactivate_module(self, module_name):
        if QtCore.QThread.currentThread() is not self.thread():
            self.current_module_name = module_name
            QtCore.QMetaObject.invokeMethod(self,
            "_deactivate_module_slot",
            QtCore.Qt.BlockingQueuedConnection)
            return

        with self._lock:
            if module_name not in self._modules:
                raise KeyError(f'No module named "{module_name}" found in managed qudi modules. '
                               f'Module deactivation aborted.')
            self._modules[module_name].deactivate()

    def reload_module(self, module_name):
        with self._lock:
            if module_name not in self._modules:
                raise KeyError(f'No module named "{module_name}" found in managed qudi modules. '
                               f'Module reload aborted.')
            return self._modules[module_name].reload()

    def clear_module_app_data(self, module_name):
        with self._lock:
            if module_name not in self._modules:
                raise KeyError(f'No module named "{module_name}" found in managed qudi modules. '
                               f'Can not clear module app status.')
            return self._modules[module_name].clear_module_app_data()

    def has_app_data(self, module_name):
        with self._lock:
            if module_name not in self._modules:
                raise KeyError(f'No module named "{module_name}" found in managed qudi modules. '
                               f'Can not check for app status file.')
            return self._modules[module_name].has_app_data()

    def start_all_modules(self):
        with self._lock:
            for module in self._modules.values():
                module.activate()

    def stop_all_modules(self):
        with self._lock:
            for module in self._modules.values():
                module.deactivate()

    def _module_ref_dead_callback(self, dead_ref, module_name):
        self.remove_module(module_name, ignore_missing=True)

    def _qudi_main_ref_dead_callback(self):
        logger.error('Qudi main reference no longer valid. This should never happen. Tearing down '
                     'ModuleManager.')
        self.clear()

    @QtCore.Slot()
    def _activate_module_slot(self):
        """
        Helper slot that should only be called by activate_module when this method is switching to the main thread.
        """
        self.activate_module(self.current_module_name)

    @QtCore.Slot()
    def _deactivate_module_slot(self):
        """
        Helper slot that should only be called by deactivate_module when this method is switching to the main thread.
        """
        self.deactivate_module(self.current_module_name)


class ManagedModule(QtCore.QObject):
    """ Object representing a qudi module (gui, logic or hardware) to be managed by the qudi Manager
     object. Contains status properties and handles initialization, state transitions and
     connection of the module.
    """
    sigStateChanged = QtCore.Signal(str, str, str)
    sigAppDataChanged = QtCore.Signal(str, str, bool)

    _lock = RecursiveMutex()  # Single mutex shared across all ManagedModule instances

    __state_poll_interval = 1  # Max interval in seconds to poll module_state of remote modules

    def __init__(self, qudi_main_ref, name, base, configuration):
        if not isinstance(qudi_main_ref, weakref.ref):
            raise TypeError('qudi_main_ref must be weakref to qudi main instance.')
        if not name or not isinstance(name, str):
            raise ValueError('Module name must be a non-empty string.')
        if base not in ('gui', 'logic', 'hardware'):
            raise ValueError('Module base must be one of ("gui", "logic", "hardware").')

        super().__init__()
        if self.thread() is not QtCore.QCoreApplication.instance().thread():
            raise RuntimeError('ManagedModules can only be owned by the application main thread.')

        self._qudi_main_ref = qudi_main_ref  # Weak reference to qudi main instance
        self._name = name  # Each qudi module needs a unique string identifier
        self._base = base  # Remember qudi module base
        self._instance = None  # Store the module instance later on

        cfg = copy.deepcopy(configuration)

        # Extract module and class name
        self._module, self._class = cfg.get(
            'module.Class',
            'REMOTE.REMOTE'
        ).rsplit('.', 1)
        # Remember connections by name
        self._connect_cfg = cfg.get('connect', dict())
        # See if remotemodules access to this module is allowed
        self._allow_remote_access = cfg.get('allow_remote', False)
        # Extract remote modules URL and certificate if this module is run on a remote machine
        self._remote_module_name = cfg.get('native_module_name', None)
        self._remote_address = cfg.get('address', None)
        self._remote_port = cfg.get('port', None)
        self._remote_certfile = cfg.get('certfile', None)
        self._remote_keyfile = cfg.get('keyfile', None)
        if any(attr is None for attr in [self._remote_module_name, self._remote_address, self._remote_port]):
            self._remote_url = None
        else:
            self._remote_url = f'rpyc://{self._remote_address}:{self._remote_port:d}/{self._remote_module_name}/'
            # Do not propagate remotemodules access
            self._allow_remote_access = False

        # The rest are config options
        self._options = cfg.get('options', dict())

        self._required_modules = frozenset()
        self._dependent_modules = frozenset()

        self.__poll_timer = None
        self.__last_state = None

    def __call__(self):
        return self.instance

    @property
    def name(self):
        return self._name

    @property
    def module_base(self):
        return self._base

    @property
    def class_name(self):
        return self._class

    @property
    def module_name(self):
        return self._module

    @property
    def options(self):
        return copy.deepcopy(self._options)

    @property
    def instance(self):
        with self._lock:
            return self._instance

    @property
    def status_file_path(self):
        return get_module_app_data_path(self.class_name, self.module_base, self.name)

    @property
    def is_loaded(self):
        with self._lock:
            return self._instance is not None

    @property
    def is_active(self):
        with self._lock:
            return self._instance is not None and self._instance.module_state() != 'deactivated'

    @property
    def is_busy(self):
        with self._lock:
            return self.is_active and self._instance.module_state() != 'idle'

    @property
    def is_remote(self):
        return bool(self._remote_url)

    @property
    def allow_remote_access(self):
        return self._allow_remote_access

    @property
    def remote_url(self):
        return self._remote_url

    @property
    def remote_key_path(self):
        return self._remote_keyfile

    @property
    def remote_cert_path(self):
        return self._remote_certfile

    @property
    def state(self):
        try:
            return self._instance.module_state()
        except AttributeError:
            return 'not loaded'
        except:
            return 'BROKEN'

    @property
    def connection_cfg(self):
        return self._connect_cfg.copy()

    @property
    def required_modules(self) -> FrozenSet[weakref.ref]:
        return self._required_modules

    @required_modules.setter
    def required_modules(self, module_iter):
        for module in module_iter:
            if not isinstance(module, weakref.ref):
                raise TypeError('items in required_modules must be weakref.ref instances.')
            if not isinstance(module(), ManagedModule):
                if module() is None:
                    logger.error(
                        f'Dead weakref passed as required module to ManagedModule "{self._name}"'
                    )
                    return
                raise TypeError('required_modules must be iterable of ManagedModule instances '
                                '(or weakref to same instances)')
        self._required_modules = frozenset(module_iter)

    @property
    def dependent_modules(self):
        return self._dependent_modules

    @dependent_modules.setter
    def dependent_modules(self, module_iter):
        dep_modules = set()
        for module in module_iter:
            if not isinstance(module, weakref.ref):
                raise TypeError('items in dependent_modules must be weakref.ref instances.')
            if not isinstance(module(), ManagedModule):
                if module() is None:
                    logger.error(
                        f'Dead weakref passed as dependent module to ManagedModule "{self._name}"'
                    )
                    return
                raise TypeError('dependent_modules must be iterable of ManagedModule instances '
                                '(or weakref to same instances)')
            dep_modules.add(module)
        self._dependent_modules = frozenset(dep_modules)

    @property
    def ranking_active_dependent_modules(self):
        with self._lock:
            active_dependent_modules = set()
            for module_ref in self.dependent_modules:
                module = module_ref()
                if module is None:
                    logger.warning(f'Dead dependent module weakref encountered in ManagedModule '
                                   f'"{self._name}".')
                    continue
                if module.is_active:
                    active_modules = module.ranking_active_dependent_modules
                    if active_modules:
                        active_dependent_modules.update(active_modules)
                    else:
                        active_dependent_modules.add(module_ref)
            return active_dependent_modules

    @property
    def module_thread_name(self):
        return f'mod-{self._base}-{self._name}'

    @property
    def has_app_data(self):
        with self._lock:
            return os.path.exists(self.status_file_path)

    @QtCore.Slot()
    def clear_module_app_data(self):
        with self._lock:
            try:
                os.remove(self.status_file_path)
            except OSError:
                pass
            finally:
                self.sigAppDataChanged.emit(self._base, self._name, self.has_app_data)

    @QtCore.Slot()
    def activate(self) -> None:
        # Switch to the main thread if this method was called from another thread
        if QtCore.QThread.currentThread() is not self.thread():
            QtCore.QMetaObject.invokeMethod(self, 'activate', QtCore.Qt.BlockingQueuedConnection)
            if not self.is_active:
                raise RuntimeError(f'Failed to activate {self.module_base} module "{self.name}"!')
            return

        with self._lock:
            if not self.is_loaded:
                self._load()

<<<<<<< HEAD
            if self.is_remote:
                self.__poll_timer = QtCore.QTimer(self)
=======
            if self.is_remote and self.__poll_timer is None:
                self.__poll_timer = QtCore.QTimer(self)
                logger.debug(f"creating new timer {self.__poll_timer}")
>>>>>>> fbe36d52
                self.__poll_timer.setInterval(int(round(self.__state_poll_interval * 1000)))
                self.__poll_timer.setSingleShot(True)
                self.__poll_timer.timeout.connect(self._poll_module_state)
                self.__poll_timer.start()
<<<<<<< HEAD
            else:
                self._instance.module_state.sigStateChanged.connect(self._state_change_callback)
=======
>>>>>>> fbe36d52

            # Return early if already active
            if self.is_active:
                # If it is a GUI module, show it again.
                if self.module_base == 'gui':
                    self._instance.show()
                return

            if self.is_remote:
                logger.info(f'Activating remote {self.module_base} module "{self.remote_url}"')
            else:
                # this is a local module and not already active
                logger.info(
                    f'Activating {self.module_base} module "{self.module_name}.{self.class_name}"'
                )
                self._instance.module_state.sigStateChanged.connect(self._state_change_callback)

            # Recursive activation of required modules
            for module_ref in self.required_modules:
                module = module_ref()
                if module is None:
                    raise ReferenceError(f'Dead required module weakref encountered in '
                                         f'ManagedModule "{self._name}".')
                module.activate()

            # Establish module interconnections via Connector meta object in qudi module instance
            self._connect()

            # Activate this module
            if self._instance.is_module_threaded:
                thread_name = self.module_thread_name
                thread_manager = self._qudi_main_ref().thread_manager
                thread = thread_manager.get_new_thread(thread_name)
                self._instance.moveToThread(thread)
                thread.start()
                try:
                    QtCore.QMetaObject.invokeMethod(self._instance.module_state,
                                                    'activate',
                                                    QtCore.Qt.BlockingQueuedConnection)
                finally:
                    # Cleanup if activation was not successful
                    if not self.is_active:
                        QtCore.QMetaObject.invokeMethod(self._instance,
                                                        'move_to_main_thread',
                                                        QtCore.Qt.BlockingQueuedConnection)
                        thread_manager.quit_thread(thread_name)
                        thread_manager.join_thread(thread_name)
                        self._disconnect()
                        self._disable_state_updated()

            else:
                try:
                    self._instance.module_state.activate()
                except Exception as e:
                    raise RuntimeError(f'Failed to activate {self.module_base} module "{self.name}"!') from e
                finally:  # cleanup if activation was not successful
                    if not self.is_active:
                        self._disconnect()
                        self._disable_state_updated()

            self.__last_state = self.state

            self.sigAppDataChanged.emit(self._base, self._name, self.has_app_data)

            # Raise exception if by some reason no exception propagated to here and the activation
            # is still unsuccessful.
            if not self.is_active:
                try:
                    self._disconnect()
                    self._disable_state_updated()
                except:
                    pass
                raise RuntimeError(f'Failed to activate {self.module_base} module "{self.name}"!')

    @QtCore.Slot()
    def _poll_module_state(self):
        with self._lock:
            state = self.state
            if state != self.__last_state:
                self.__last_state = state
                self.sigStateChanged.emit(self._base, self._name, state)
            try:
                self.__poll_timer.start()
            except AttributeError:
                pass

    @QtCore.Slot(object)
    def _state_change_callback(self, event=None):
        self.sigStateChanged.emit(self._base, self._name, self.state)

    @QtCore.Slot()
    def deactivate(self):
        # Switch to the main thread if this method was called from another thread
        if QtCore.QThread.currentThread() is not self.thread():
            QtCore.QMetaObject.invokeMethod(self, 'deactivate', QtCore.Qt.BlockingQueuedConnection)
            if self.is_active:
                raise RuntimeError(f'Failed to deactivate {self.module_base} module "{self.name}"!')
            return

        with self._lock:
            if not self.is_active:
                return

            if self.is_remote:
                logger.info(f'Deactivating remote {self.module_base} module "{self.remote_url}"')
            else:
                logger.info(
                    f'Deactivating {self.module_base} module "{self.module_name}.{self.class_name}"'
                )

            # Recursively deactivate dependent modules
            for module_ref in self.dependent_modules:
                module = module_ref()
                if module is None:
                    raise ReferenceError(
                        f'Dead dependent module weakref encountered in ManagedModule "{self.name}".'
                    )
                module.deactivate()

            self._disable_state_updated()

            # Actual deactivation of this module
            if self._instance.is_module_threaded:
                thread_name = self.module_thread_name
                thread_manager = self._qudi_main_ref().thread_manager
                try:
                    QtCore.QMetaObject.invokeMethod(self._instance.module_state,
                                                    'deactivate',
                                                    QtCore.Qt.BlockingQueuedConnection)
                finally:
                    QtCore.QMetaObject.invokeMethod(self._instance,
                                                    'move_to_main_thread',
                                                    QtCore.Qt.BlockingQueuedConnection)
                    thread_manager.quit_thread(thread_name)
                    thread_manager.join_thread(thread_name)
            else:
                try:
                    self._instance.module_state.deactivate()
                except fysom.Canceled:
                    pass
            QtCore.QCoreApplication.instance().processEvents()  # ToDo: Is this still needed?

            # Disconnect modules from this module
            self._disconnect()

            self.__last_state = self.state
            self.sigStateChanged.emit(self._base, self._name, self.__last_state)
            self.sigAppDataChanged.emit(self._base, self._name, self.has_app_data)

            # Raise exception if by some reason no exception propagated to here and the deactivation
            # is still unsuccessful.
            if self.is_active:
                raise RuntimeError(f'Failed to deactivate {self.module_base} module "{self.name}"!')

    @QtCore.Slot()
    def reload(self):
        # Switch to the main thread if this method was called from another thread
        if QtCore.QThread.currentThread() is not self.thread():
            QtCore.QMetaObject.invokeMethod(self, 'reload', QtCore.Qt.BlockingQueuedConnection)
            return

        with self._lock:
            # Deactivate if active
            was_active = self.is_active
            mod_to_activate = None
            if was_active:
                mod_to_activate = self.ranking_active_dependent_modules
                self.deactivate()

            # reload module
            self._load(reload=True)

            # re-activate all modules that have been active before
            if was_active:
                if mod_to_activate:
                    for module_ref in mod_to_activate:
                        module = module_ref()
                        if module is None:
                            continue
                        module.activate()
                else:
                    self.activate()

    def _load(self, reload=False):
        """
        """
        with self._lock:
            try:
                # Do nothing if already loaded and no reload is requested
                if self.is_loaded and not reload:
                    return

                if self.is_remote:
                    try:
                        self._instance = get_remote_module_instance(self.remote_url,
                                                                    certfile=self._remote_certfile,
                                                                    keyfile=self._remote_keyfile)
                    except BaseException as e:
                        self._instance = None
                        raise RuntimeError(f'Error during initialization of remote '
                                           f'{self.module_base} module {self.remote_url}') from e
                else:
                    # qudi module import and reload
                    mod = importlib.import_module(f'qudi.{self._base}.{self._module}')
                    if reload:
                        importlib.reload(mod)

                    # Try getting qudi module class from imported module
                    mod_class = getattr(mod, self._class, None)
                    if mod_class is None:
                        raise AttributeError(f'No module class "{self._class}" found in module '
                                             f'"qudi.{self._base}.{self._module}"')

                    # Check if imported class is a valid qudi module class
                    if not issubclass(mod_class, Base):
                        raise TypeError(f'Qudi module class "{mod_class}" is no subclass of '
                                        f'"qudi.core.module.Base"')

                    # Try to instantiate the imported qudi module class
                    try:
                        self._instance = mod_class(qudi_main_weakref=self._qudi_main_ref,
                                                   name=self._name,
                                                   config=self._options)
                    except BaseException as e:
                        self._instance = None
                        raise RuntimeError(f'Error during initialization of qudi module '
                                           f'"qudi.{self._base}.{self._module}.{self._class}"')
            finally:
                self.__last_state = self.state
                self.sigStateChanged.emit(self._base, self._name, self.__last_state)

    def _connect(self):
        with self._lock:
            # Check if module has already been loaded/instantiated
            if not self.is_loaded:
                raise RuntimeError(f'Connection failed. No module instance found for module '
                                   f'"{self._base}.{self._name}".')

            # Collect all module instances required by connector config
            module_instances = {
                module_ref().name: module_ref().instance for module_ref in self.required_modules
            }
            module_connections = {conn_name: module_instances[mod_name] for conn_name, mod_name in
                                  self._connect_cfg.items()}

            # Apply module connections
            self._instance.connect_modules(module_connections)

    def _disconnect(self):
        with self._lock:
            self._instance.disconnect_modules()

    def _disable_state_updated(self):
        try:
            self.__poll_timer.stop()
            self.__poll_timer.timeout.disconnect()
        except AttributeError:
            self._instance.module_state.sigStateChanged.disconnect(self._state_change_callback)
        finally:
            self.__poll_timer = None<|MERGE_RESOLUTION|>--- conflicted
+++ resolved
@@ -507,23 +507,13 @@
             if not self.is_loaded:
                 self._load()
 
-<<<<<<< HEAD
-            if self.is_remote:
-                self.__poll_timer = QtCore.QTimer(self)
-=======
             if self.is_remote and self.__poll_timer is None:
                 self.__poll_timer = QtCore.QTimer(self)
                 logger.debug(f"creating new timer {self.__poll_timer}")
->>>>>>> fbe36d52
                 self.__poll_timer.setInterval(int(round(self.__state_poll_interval * 1000)))
                 self.__poll_timer.setSingleShot(True)
                 self.__poll_timer.timeout.connect(self._poll_module_state)
                 self.__poll_timer.start()
-<<<<<<< HEAD
-            else:
-                self._instance.module_state.sigStateChanged.connect(self._state_change_callback)
-=======
->>>>>>> fbe36d52
 
             # Return early if already active
             if self.is_active:
