--- conflicted
+++ resolved
@@ -339,36 +339,6 @@
         self.__activating = False
         self.__deactivating = False
 
-    def __activation_callback(self, event=None) -> bool:
-        """ Restore status variables before activation and invoke on_activate method.
-        """
-        try:
-            self._load_status_variables()
-            self.on_activate()
-        except:
-            self.log.exception('Exception during activation:')
-            return False
-        return True
-
-    def __deactivation_callback(self, event=None) -> bool:
-        """ Invoke on_deactivate method and save status variables afterwards even if deactivation
-        fails.
-        """
-        try:
-<<<<<<< HEAD
-            self.on_deactivate()
-=======
-            return self._instance.module_state()
-        except AttributeError:
-            return 'deactivated'
->>>>>>> c0c42070
-        except:
-            self.log.exception('Exception during deactivation:')
-        finally:
-            # save status variables even if deactivation failed
-            self._dump_status_variables()
-        return True
-
     @property
     def url(self) -> str:
         return self._module
@@ -430,226 +400,21 @@
     def instance(self) -> Base:
 
 
-<<<<<<< HEAD
     @property
     def state(self) -> ModuleState:
         return ModuleState(self._fsm.state)
 
     @property
     def has_app_data(self) -> bool:
-=======
-        with self._lock:
-            # Return early if already active
-            if self.is_active:
-                # If it is a GUI module, show it again.
-                if self.module_base == 'gui':
-                    self._instance.show()
-                return
-
-            if self.is_remote:
-                logger.info(f'Activating remote {self.module_base} module "{self.remote_url}"')
-            else:
-                logger.info(
-                    f'Activating {self.module_base} module "{self.module_name}.{self.class_name}"'
-                )
-
-            # Recursive activation of required modules
-            for module_ref in self.required_modules:
-                module = module_ref()
-                if module is None:
-                    raise ReferenceError(f'Dead required module weakref encountered in '
-                                         f'ManagedModule "{self._name}".')
-                module.activate()
-
-            if not self.is_loaded:
-                self._load()
-
-            # Activate this module
-            if self._instance.is_module_threaded:
-                thread_name = self.module_thread_name
-                thread_manager = self._qudi_main_ref().thread_manager
-                thread = thread_manager.get_new_thread(thread_name)
-                self._instance.moveToThread(thread)
-                thread.start()
-                try:
-                    QtCore.QMetaObject.invokeMethod(self._instance.module_state,
-                                                    'activate',
-                                                    QtCore.Qt.BlockingQueuedConnection)
-                finally:
-                    # Cleanup if activation was not successful
-                    if not self.is_active:
-                        QtCore.QMetaObject.invokeMethod(self._instance,
-                                                        'move_to_main_thread',
-                                                        QtCore.Qt.BlockingQueuedConnection)
-                        thread_manager.quit_thread(thread_name)
-                        thread_manager.join_thread(thread_name)
-            else:
-                try:
-                    self._instance.module_state.activate()
-                except fysom.Canceled:
-                    pass
-
-            self.__last_state = self.state
-            self.sigStateChanged.emit(self._base, self._name, self.__last_state)
-            self.sigAppDataChanged.emit(self._base, self._name, self.has_app_data)
-
-            # Raise exception if by some reason no exception propagated to here and the activation
-            # is still unsuccessful.
-            if not self.is_active:
-                raise RuntimeError(f'Failed to activate {self.module_base} module "{self.name}"!')
-
-            if self.is_remote:
-                self.__poll_timer = QtCore.QTimer(self)
-                self.__poll_timer.setInterval(int(round(self.__state_poll_interval * 1000)))
-                self.__poll_timer.setSingleShot(True)
-                self.__poll_timer.timeout.connect(self._poll_module_state)
-                self.__poll_timer.start()
-            else:
-                self._instance.module_state.sigStateChanged.connect(self._state_change_callback)
-
-    @QtCore.Slot()
-    def _poll_module_state(self):
-        with self._lock:
-            state = self.state
-            if state != self.__last_state:
-                self.__last_state = state
-                self.sigStateChanged.emit(self._base, self._name, state)
-            try:
-                self.__poll_timer.start()
-            except AttributeError:
-                pass
-
-    @QtCore.Slot(object)
-    def _state_change_callback(self, event=None):
-        self.sigStateChanged.emit(self._base, self._name, self.state)
-
-    @QtCore.Slot()
-    def deactivate(self):
-        # Switch to the main thread if this method was called from another thread
-        if QtCore.QThread.currentThread() is not self.thread():
-            QtCore.QMetaObject.invokeMethod(self, 'deactivate', QtCore.Qt.BlockingQueuedConnection)
-            if self.is_active:
-                raise RuntimeError(f'Failed to deactivate {self.module_base} module "{self.name}"!')
-            return
->>>>>>> c0c42070
 
     def clear_app_data(self) -> None:
 
-<<<<<<< HEAD
     def activate(self) -> None:
-=======
-            # Disable state updated
-            try:
-                self.__poll_timer.stop()
-                self.__poll_timer.timeout.disconnect()
-            except AttributeError:
-                self._instance.module_state.sigStateChanged.disconnect(self._state_change_callback)
-            finally:
-                self.__poll_timer = None
-
-            # Actual deactivation of this module
-            if self._instance.is_module_threaded:
-                thread_name = self.module_thread_name
-                thread_manager = self._qudi_main_ref().thread_manager
-                try:
-                    QtCore.QMetaObject.invokeMethod(self._instance.module_state,
-                                                    'deactivate',
-                                                    QtCore.Qt.BlockingQueuedConnection)
-                finally:
-                    QtCore.QMetaObject.invokeMethod(self._instance,
-                                                    'move_to_main_thread',
-                                                    QtCore.Qt.BlockingQueuedConnection)
-                    thread_manager.quit_thread(thread_name)
-                    thread_manager.join_thread(thread_name)
-            else:
-                try:
-                    self._instance.module_state.deactivate()
-                except fysom.Canceled:
-                    pass
-            QtCore.QCoreApplication.instance().processEvents()  # ToDo: Is this still needed?
-
-            self._instance = None
-            self.__last_state = self.state
-            self.sigStateChanged.emit(self._base, self._name, self.__last_state)
-            self.sigAppDataChanged.emit(self._base, self._name, self.has_app_data)
-
-            # Raise exception if by some reason no exception propagated to here and the deactivation
-            # is still unsuccessful.
-            if self.is_active:
-                raise RuntimeError(f'Failed to deactivate {self.module_base} module "{self.name}"!')
-
-    @QtCore.Slot()
-    def reload(self):
-        # Switch to the main thread if this method was called from another thread
-        if QtCore.QThread.currentThread() is not self.thread():
-            QtCore.QMetaObject.invokeMethod(self, 'reload', QtCore.Qt.BlockingQueuedConnection)
-            return
->>>>>>> c0c42070
 
     def deactivate(self) -> None:
 
-<<<<<<< HEAD
     def reload(self) -> None:
 
     def set_busy(self) -> None:
 
-    def set_idle(self) -> None:
-=======
-    def _load(self, reload=False):
-        """
-        """
-        with self._lock:
-            try:
-                # Do nothing if already loaded and no reload is requested
-                if self.is_loaded and not reload:
-                    return
-
-                if self.is_remote:
-                    try:
-                        self._instance = get_remote_module_instance(self.remote_url,
-                                                                    certfile=self._remote_certfile,
-                                                                    keyfile=self._remote_keyfile)
-                    except BaseException as e:
-                        self._instance = None
-                        raise RuntimeError(f'Error during initialization of remote '
-                                           f'{self.module_base} module {self.remote_url}') from e
-                else:
-                    # qudi module import and reload
-                    mod = importlib.import_module(f'qudi.{self._base}.{self._module}')
-                    importlib.reload(mod)
-
-                    # Try getting qudi module class from imported module
-                    mod_class = getattr(mod, self._class, None)
-                    if mod_class is None:
-                        raise AttributeError(f'No module class "{self._class}" found in module '
-                                             f'"qudi.{self._base}.{self._module}"')
-
-                    # Check if imported class is a valid qudi module class
-                    if not issubclass(mod_class, Base):
-                        raise TypeError(f'Qudi module class "{mod_class}" is no subclass of '
-                                        f'"qudi.core.module.Base"')
-
-                    # Collect all module instances required by connector config
-                    module_instances = {
-                        module_ref().name: module_ref().instance for module_ref in
-                        self.required_modules
-                    }
-                    module_connections = {
-                        conn_name: module_instances[mod_name] for conn_name, mod_name in
-                        self._connect_cfg.items()
-                    }
-
-                    # Try to instantiate the imported qudi module class
-                    try:
-                        self._instance = mod_class(qudi_main_weakref=self._qudi_main_ref,
-                                                   name=self._name,
-                                                   options=self._options,
-                                                   connections=module_connections)
-                    except BaseException as e:
-                        self._instance = None
-                        raise RuntimeError(f'Error during initialization of qudi module '
-                                           f'"qudi.{self._base}.{self._module}.{self._class}"')
-            finally:
-                self.__last_state = self.state
-                self.sigStateChanged.emit(self._base, self._name, self.__last_state)
->>>>>>> c0c42070
+    def set_idle(self) -> None: