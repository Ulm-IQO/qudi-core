# -*- coding: utf-8 -*-
"""
This file contains the Qudi Manager class.

Copyright (c) 2021, the qudi developers. See the AUTHORS.md file at the top-level directory of this
distribution and on <https://github.com/Ulm-IQO/qudi-core/>

This file is part of qudi.

Qudi is free software: you can redistribute it and/or modify it under the terms of
the GNU Lesser General Public License as published by the Free Software Foundation,
either version 3 of the License, or (at your option) any later version.

Qudi is distributed in the hope that it will be useful, but WITHOUT ANY WARRANTY;
without even the implied warranty of MERCHANTABILITY or FITNESS FOR A PARTICULAR PURPOSE.
See the GNU Lesser General Public License for more details.

You should have received a copy of the GNU Lesser General Public License along with qudi.
If not, see <https://www.gnu.org/licenses/>.
"""

import os
import importlib
import copy
import weakref
import fysom

from typing import FrozenSet
from functools import partial
from PySide2 import QtCore

from qudi.util.mutex import (
    RecursiveMutex,
)  # provides access serialization between threads
from qudi.core.logger import get_logger
from qudi.core.servers import get_remote_module_instance
from qudi.core.module import Base, get_module_app_data_path

logger = get_logger(__name__)


class ModuleManager(QtCore.QObject):
    """ """

    _instance = None  # Only class instance created will be stored here as weakref
    _lock = RecursiveMutex()

    sigModuleStateChanged = QtCore.Signal(str, str, str)
    sigModuleAppDataChanged = QtCore.Signal(str, str, bool)
    sigManagedModulesChanged = QtCore.Signal(dict)
    automated_status_variable_dumping_timer = QtCore.QTimer()

    def __new__(cls, *args, **kwargs):
        with cls._lock:
            if cls._instance is None or cls._instance() is None:
                obj = super().__new__(cls, *args, **kwargs)
                cls._instance = weakref.ref(obj)
                return obj
            raise RuntimeError(
                "ModuleManager is a singleton. An instance has already been created in this "
                "process. Please use ModuleManager.instance() instead."
            )

    def __init__(self, *args, qudi_main, **kwargs):
        super().__init__(*args, **kwargs)
        self._qudi_main_ref = weakref.ref(qudi_main, self._qudi_main_ref_dead_callback)
        self._modules = dict()
        self._automated_status_variable_dumping_timer_interval = 1

    @classmethod
    def instance(cls):
        with cls._lock:
            if cls._instance is None:
                return None
            return cls._instance()

    def __len__(self):
        with self._lock:
            return len(self._modules)

    def __getitem__(self, key):
        with self._lock:
            return self._modules.__getitem__(key)

    def __setitem__(self, key, value):
        with self._lock:
            if value.name != key:
                raise NameError("ManagedModule.name attribute does not match key")
            self.add_module(value, allow_overwrite=True)

    def __delitem__(self, key):
        self.remove_module(key)

    def __contains__(self, item):
        with self._lock:
            return self._modules.__contains__(item)

    def clear(self):
        with self._lock:
            for module_name in tuple(self._modules):
                self.remove_module(module_name, ignore_missing=True, emit_change=False)
            self.sigManagedModulesChanged.emit(self.modules)

    def get(self, *args):
        with self._lock:
            return self._modules.get(*args)

    def items(self):
        return self._modules.copy().items()

    def values(self):
        return self._modules.copy().values()

    def keys(self):
        return self._modules.copy().keys()

    @property
    def module_names(self):
        with self._lock:
            return tuple(self._modules)

    @property
    def module_states(self):
        with self._lock:
            return {name: mod.state for name, mod in self._modules.items()}

    @property
    def module_instances(self):
        with self._lock:
            return {
                name: mod.instance
                for name, mod in self._modules.items()
                if mod.instance is not None
            }

    @property
    def modules(self):
        return self._modules.copy()

    def remove_module(self, module_name, ignore_missing=False, emit_change=True):
        with self._lock:
            module = self._modules.pop(module_name, None)
            if module is None and not ignore_missing:
                raise KeyError(f'No module with name "{module_name}" registered.')
            module.deactivate()
            module.sigStateChanged.disconnect(self.sigModuleStateChanged)
            module.sigAppDataChanged.disconnect(self.sigModuleAppDataChanged)
            if module.allow_remote_access:
                remote_modules_server = self._qudi_main_ref().remote_modules_server
                if remote_modules_server is not None:
                    remote_modules_server.remove_shared_module(module_name)
            self.refresh_module_links()
            if emit_change:
                self.sigManagedModulesChanged.emit(self.modules)

    def add_module(
        self, name, base, configuration, allow_overwrite=False, emit_change=True
    ):
        with self._lock:
            if not isinstance(name, str) or not name:
                raise TypeError("module name must be non-empty str type")
            if base not in ("gui", "logic", "hardware"):
                raise ValueError(
                    f'No valid module base "{base}". '
                    f'Unable to create qudi module "{name}".'
                )
            if allow_overwrite:
                self.remove_module(name, ignore_missing=True)
            elif name in self._modules:
                raise ValueError(f'Module with name "{name}" already registered.')
            module = ManagedModule(self._qudi_main_ref, name, base, configuration)
            module.sigStateChanged.connect(self.sigModuleStateChanged)
            module.sigAppDataChanged.connect(self.sigModuleAppDataChanged)
            self._modules[name] = module
            self.refresh_module_links()
            # Register module in remote module service if module should be shared
            if module.allow_remote_access:
                remote_modules_server = self._qudi_main_ref().remote_modules_server
                if remote_modules_server is None:
                    raise RuntimeError(
                        f'Unable to share qudi module "{module.name}" as remote module. No remote '
                        f"module server running in this qudi process."
                    )
                else:
                    logger.info(
                        f'Start sharing qudi module "{module.name}" via remote module server.'
                    )
                    remote_modules_server.share_module(module)
            if emit_change:
                self.sigManagedModulesChanged.emit(self.modules)

    def refresh_module_links(self):
        with self._lock:
            weak_refs = {
                name: weakref.ref(
                    mod, partial(self._module_ref_dead_callback, module_name=name)
                )
                for name, mod in self._modules.items()
            }
            for module_name, module in self._modules.items():
                # Add required module references
                required = set(module.connection_cfg.values())
                module.required_modules = set(
                    mod_ref for name, mod_ref in weak_refs.items() if name in required
                )
                # Add dependent module references
                module.dependent_modules = set(
                    mod_ref
                    for mod_ref in weak_refs.values()
                    if module_name in mod_ref().connection_cfg.values()
                )

    def activate_module(self, module_name):
        with self._lock:
            if module_name not in self._modules:
                raise KeyError(
                    f'No module named "{module_name}" found in managed qudi modules. '
                    f"Module activation aborted."
                )
            self._modules[module_name].activate()

    def deactivate_module(self, module_name):
        with self._lock:
            if module_name not in self._modules:
                raise KeyError(
                    f'No module named "{module_name}" found in managed qudi modules. '
                    f"Module deactivation aborted."
                )
            self._modules[module_name].deactivate()

    def reload_module(self, module_name):
        with self._lock:
            if module_name not in self._modules:
                raise KeyError(
                    f'No module named "{module_name}" found in managed qudi modules. '
                    f"Module reload aborted."
                )
            return self._modules[module_name].reload()

    def clear_module_app_data(self, module_name):
        with self._lock:
            if module_name not in self._modules:
                raise KeyError(
                    f'No module named "{module_name}" found in managed qudi modules. '
                    f"Can not clear module app status."
                )
            return self._modules[module_name].clear_module_app_data()

    def has_app_data(self, module_name):
        with self._lock:
            if module_name not in self._modules:
                raise KeyError(
                    f'No module named "{module_name}" found in managed qudi modules. '
                    f"Can not check for app status file."
                )
            return self._modules[module_name].has_app_data()

    def start_all_modules(self):
        with self._lock:
            for module in self._modules.values():
                module.activate()

    def stop_all_modules(self):
        with self._lock:
            for module in self._modules.values():
                module.deactivate()

    def _module_ref_dead_callback(self, dead_ref, module_name):
        self.remove_module(module_name, ignore_missing=True)

    def _qudi_main_ref_dead_callback(self):
        logger.error(
            "Qudi main reference no longer valid. This should never happen. Tearing down "
            "ModuleManager."
        )
        self.clear()

    def dump_status_variables(self):
        """
        Method that dumps the status variables of all active modules.
        """
        logger.debug(f"Dumping status variables")
        with self._lock:
            for _, module in self.modules.items():
                if module.is_active:
                    module.instance._dump_status_variables()

    def toggle_automated_status_variable_dumping(self, toggle):
        """
        Method that creates or destroys the QTimer for handling the automatic dumping of status variables.

        @param bool toggle: boolean that determines whether timer is created or destroyed.
        """
        if not toggle:
            logger.info(f"Automated status variable saving disabled.")
            self.automated_status_variable_dumping_timer.stop()
            try:
                self.automated_status_variable_dumping_timer.timeout.disconnect()
            except RuntimeError:
                pass
            return

        logger.info(
            f"Automated status variable saving enabled with interval {self.automated_status_variable_dumping_timer_interval} min."
        )

        self.automated_status_variable_dumping_timer.setInterval(
            self.automated_status_variable_dumping_timer_interval * 60e3
        )
        self.automated_status_variable_dumping_timer.timeout.connect(
            self.dump_status_variables, QtCore.Qt.QueuedConnection
        )
        self.automated_status_variable_dumping_timer.start()

    @property
    def automated_status_variable_dumping_timer_interval(self):
        """
        Property for the timer interval of the automatic status variable saving in min.

        @return int: timer interval in min
        """
        return self._automated_status_variable_dumping_timer_interval

    @automated_status_variable_dumping_timer_interval.setter
    def automated_status_variable_dumping_timer_interval(self, interval):
        """
        Setter method for the timer used to automatically dump status variables.

        @param int interval: interval of the timer in min
        """
        self._automated_status_variable_dumping_timer_interval = interval

    def automated_status_variable_dumping_timer_interval_slot(self, interval):
        """
        Method that acts as slot method for calling automated_status_variable_dumping_timer_interval setter
        and simultaneously sets the interval of the timer.

        @param int interval: interval of the timer in min
        """
        self.automated_status_variable_dumping_timer_interval = interval
        self.automated_status_variable_dumping_timer.setInterval(interval * 60e3)
        logger.info(
            f"Setting automated status variable saving timer interval to {interval} min."
        )


class ManagedModule(QtCore.QObject):
    """Object representing a qudi module (gui, logic or hardware) to be managed by the qudi Manager
    object. Contains status properties and handles initialization, state transitions and
    connection of the module.
    """

    sigStateChanged = QtCore.Signal(str, str, str)
    sigAppDataChanged = QtCore.Signal(str, str, bool)

    _lock = RecursiveMutex()  # Single mutex shared across all ManagedModule instances

    __state_poll_interval = (
        1  # Max interval in seconds to poll module_state of remote modules
    )

    def __init__(self, qudi_main_ref, name, base, configuration):
        if not isinstance(qudi_main_ref, weakref.ref):
            raise TypeError("qudi_main_ref must be weakref to qudi main instance.")
        if not name or not isinstance(name, str):
            raise ValueError("Module name must be a non-empty string.")
        if base not in ("gui", "logic", "hardware"):
            raise ValueError('Module base must be one of ("gui", "logic", "hardware").')

        super().__init__()
        if self.thread() is not QtCore.QCoreApplication.instance().thread():
            raise RuntimeError(
                "ManagedModules can only be owned by the application main thread."
            )

        self._qudi_main_ref = qudi_main_ref  # Weak reference to qudi main instance
        self._name = name  # Each qudi module needs a unique string identifier
        self._base = base  # Remember qudi module base name ('gui', 'logic', 'hardware')
        self._instance = None  # Store the module instance later on

        cfg = copy.deepcopy(configuration)

        # Extract module and class name
        self._module, self._class = cfg.get("module.Class", "REMOTE.REMOTE").rsplit(
            ".", 1
        )
        # Remember connections by name
        self._connect_cfg = cfg.get("connect", dict())
        # See if remotemodules access to this module is allowed
        self._allow_remote_access = cfg.get("allow_remote", False)
        # Extract remote modules URL and certificate if this module is run on a remote machine
        self._remote_module_name = cfg.get("native_module_name", None)
        self._remote_address = cfg.get("address", None)
        self._remote_port = cfg.get("port", None)
        self._remote_certfile = cfg.get("certfile", None)
        self._remote_keyfile = cfg.get("keyfile", None)
        if any(
            attr is None
            for attr in [
                self._remote_module_name,
                self._remote_address,
                self._remote_port,
            ]
        ):
            self._remote_url = None
        else:
            self._remote_url = f"rpyc://{self._remote_address}:{self._remote_port:d}/{self._remote_module_name}/"
            # Do not propagate remotemodules access
            self._allow_remote_access = False

        # The rest are config options
        self._options = cfg.get("options", dict())

        self._required_modules = frozenset()
        self._dependent_modules = frozenset()

        self.__poll_timer = None
        self.__last_state = None

    def __call__(self):
        return self.instance

    @property
    def name(self):
        return self._name

    @property
    def module_base(self):
        return self._base

    @property
    def class_name(self):
        return self._class

    @property
    def module_name(self):
        return self._module

    @property
    def options(self):
        return copy.deepcopy(self._options)

    @property
    def instance(self):
        with self._lock:
            return self._instance

    @property
    def status_file_path(self):
        return get_module_app_data_path(self.class_name, self.module_base, self.name)

    @property
    def is_loaded(self):
        with self._lock:
            return self._instance is not None

    @property
    def is_active(self):
        with self._lock:
            return (
                self._instance is not None
                and self._instance.module_state() != "deactivated"
            )

    @property
    def is_busy(self):
        with self._lock:
            return self.is_active and self._instance.module_state() != "idle"

    @property
    def is_remote(self):
        return bool(self._remote_url)

    @property
    def allow_remote_access(self):
        return self._allow_remote_access

    @property
    def remote_url(self):
        return self._remote_url

    @property
    def remote_key_path(self):
        return self._remote_keyfile

    @property
    def remote_cert_path(self):
        return self._remote_certfile

    @property
    def state(self):
        try:
            return self._instance.module_state()
        except AttributeError:
            return "not loaded"
        except:
            return "BROKEN"

    @property
    def connection_cfg(self):
        return self._connect_cfg.copy()

    @property
    def required_modules(self) -> FrozenSet[weakref.ref]:
        return self._required_modules

    @required_modules.setter
    def required_modules(self, module_iter):
        for module in module_iter:
            if not isinstance(module, weakref.ref):
                raise TypeError(
                    "items in required_modules must be weakref.ref instances."
                )
            if not isinstance(module(), ManagedModule):
                if module() is None:
                    logger.error(
                        f'Dead weakref passed as required module to ManagedModule "{self._name}"'
                    )
                    return
                raise TypeError(
                    "required_modules must be iterable of ManagedModule instances "
                    "(or weakref to same instances)"
                )
        self._required_modules = frozenset(module_iter)

    @property
    def dependent_modules(self):
        return self._dependent_modules

    @dependent_modules.setter
    def dependent_modules(self, module_iter):
        dep_modules = set()
        for module in module_iter:
            if not isinstance(module, weakref.ref):
                raise TypeError(
                    "items in dependent_modules must be weakref.ref instances."
                )
            if not isinstance(module(), ManagedModule):
                if module() is None:
                    logger.error(
                        f'Dead weakref passed as dependent module to ManagedModule "{self._name}"'
                    )
                    return
                raise TypeError(
                    "dependent_modules must be iterable of ManagedModule instances "
                    "(or weakref to same instances)"
                )
            dep_modules.add(module)
        self._dependent_modules = frozenset(dep_modules)

    @property
    def ranking_active_dependent_modules(self):
        with self._lock:
            active_dependent_modules = set()
            for module_ref in self.dependent_modules:
                module = module_ref()
                if module is None:
                    logger.warning(
                        f"Dead dependent module weakref encountered in ManagedModule "
                        f'"{self._name}".'
                    )
                    continue
                if module.is_active:
                    active_modules = module.ranking_active_dependent_modules
                    if active_modules:
                        active_dependent_modules.update(active_modules)
                    else:
                        active_dependent_modules.add(module_ref)
            return active_dependent_modules

    @property
    def module_thread_name(self):
        return f"mod-{self._base}-{self._name}"

    @property
    def has_app_data(self):
        with self._lock:
            return os.path.exists(self.status_file_path)

    @QtCore.Slot()
    def clear_module_app_data(self):
        with self._lock:
            try:
                os.remove(self.status_file_path)
            except OSError:
                pass
            finally:
                self.sigAppDataChanged.emit(self._base, self._name, self.has_app_data)

    @QtCore.Slot()
    def activate(self) -> None:
        # Switch to the main thread if this method was called from another thread
        if QtCore.QThread.currentThread() is not self.thread():
            QtCore.QMetaObject.invokeMethod(
                self, "activate", QtCore.Qt.BlockingQueuedConnection
            )
            if not self.is_active:
                raise RuntimeError(
                    f'Failed to activate {self.module_base} module "{self.name}"!'
                )
            return

        with self._lock:
            if not self.is_loaded:
                self._load()

            # Return early if already active
            if self.is_active:
                # If it is a GUI module, show it again.
                if self.module_base == "gui":
                    self._instance.show()
                return

            if self.is_remote:
                logger.info(
                    f'Activating remote {self.module_base} module "{self.remote_url}"'
                )
            else:
                logger.info(
                    f'Activating {self.module_base} module "{self.module_name}.{self.class_name}"'
                )

            # Recursive activation of required modules
            for module_ref in self.required_modules:
                module = module_ref()
                if module is None:
                    raise ReferenceError(
                        f"Dead required module weakref encountered in "
                        f'ManagedModule "{self._name}".'
                    )
                module.activate()

            # Establish module interconnections via Connector meta object in qudi module instance
            self._connect()

            # Activate this module
            if self._instance.is_module_threaded:
                thread_name = self.module_thread_name
                thread_manager = self._qudi_main_ref().thread_manager
                thread = thread_manager.get_new_thread(thread_name)
                self._instance.moveToThread(thread)
                thread.start()
                try:
                    QtCore.QMetaObject.invokeMethod(
                        self._instance.module_state,
                        "activate",
                        QtCore.Qt.BlockingQueuedConnection,
                    )
                finally:
                    # Cleanup if activation was not successful
                    if not self.is_active:
                        QtCore.QMetaObject.invokeMethod(
                            self._instance,
                            "move_to_main_thread",
                            QtCore.Qt.BlockingQueuedConnection,
                        )
                        thread_manager.quit_thread(thread_name)
                        thread_manager.join_thread(thread_name)
            else:
                try:
                    self._instance.module_state.activate()
                except fysom.Canceled:
                    pass

            self.__last_state = self.state
            self.sigStateChanged.emit(self._base, self._name, self.__last_state)
            self.sigAppDataChanged.emit(self._base, self._name, self.has_app_data)

            # Raise exception if by some reason no exception propagated to here and the activation
            # is still unsuccessful.
            if not self.is_active:
                try:
                    self._disconnect()
                except:
                    pass
                raise RuntimeError(
                    f'Failed to activate {self.module_base} module "{self.name}"!'
                )

            if self.is_remote:
                self.__poll_timer = QtCore.QTimer(self)
                self.__poll_timer.setInterval(
                    int(round(self.__state_poll_interval * 1000))
                )
                self.__poll_timer.setSingleShot(True)
                self.__poll_timer.timeout.connect(self._poll_module_state)
                self.__poll_timer.start()
            else:
                self._instance.module_state.sigStateChanged.connect(
                    self._state_change_callback
                )

    @QtCore.Slot()
    def _poll_module_state(self):
        with self._lock:
            state = self.state
            if state != self.__last_state:
                self.__last_state = state
                self.sigStateChanged.emit(self._base, self._name, state)
            try:
                self.__poll_timer.start()
            except AttributeError:
                pass

    @QtCore.Slot(object)
    def _state_change_callback(self, event=None):
        self.sigStateChanged.emit(self._base, self._name, self.state)

    @QtCore.Slot()
    def deactivate(self):
        # Switch to the main thread if this method was called from another thread
        if QtCore.QThread.currentThread() is not self.thread():
            QtCore.QMetaObject.invokeMethod(
                self, "deactivate", QtCore.Qt.BlockingQueuedConnection
            )
            if self.is_active:
                raise RuntimeError(
                    f'Failed to deactivate {self.module_base} module "{self.name}"!'
                )
            return

        with self._lock:
            if not self.is_active:
                return

            if self.is_remote:
                logger.info(
                    f'Deactivating remote {self.module_base} module "{self.remote_url}"'
                )
            else:
                logger.info(
                    f'Deactivating {self.module_base} module "{self.module_name}.{self.class_name}"'
                )

            # Recursively deactivate dependent modules
            for module_ref in self.dependent_modules:
                module = module_ref()
                if module is None:
                    raise ReferenceError(
                        f'Dead dependent module weakref encountered in ManagedModule "{self.name}".'
                    )
                module.deactivate()

            # Disable state updated
            try:
                self.__poll_timer.stop()
                self.__poll_timer.timeout.disconnect()
            except AttributeError:
                self._instance.module_state.sigStateChanged.disconnect(
                    self._state_change_callback
                )
            finally:
                self.__poll_timer = None

            # Actual deactivation of this module
            if self._instance.is_module_threaded:
                thread_name = self.module_thread_name
                thread_manager = self._qudi_main_ref().thread_manager
                try:
                    QtCore.QMetaObject.invokeMethod(
                        self._instance.module_state,
                        "deactivate",
                        QtCore.Qt.BlockingQueuedConnection,
                    )
                finally:
                    QtCore.QMetaObject.invokeMethod(
                        self._instance,
                        "move_to_main_thread",
                        QtCore.Qt.BlockingQueuedConnection,
                    )
                    thread_manager.quit_thread(thread_name)
                    thread_manager.join_thread(thread_name)
            else:
                try:
                    self._instance.module_state.deactivate()
                except fysom.Canceled:
                    pass
            QtCore.QCoreApplication.instance().processEvents()  # ToDo: Is this still needed?

            # Disconnect modules from this module
            self._disconnect()

            self.__last_state = self.state
            self.sigStateChanged.emit(self._base, self._name, self.__last_state)
            self.sigAppDataChanged.emit(self._base, self._name, self.has_app_data)

            # Raise exception if by some reason no exception propagated to here and the deactivation
            # is still unsuccessful.
            if self.is_active:
                raise RuntimeError(
                    f'Failed to deactivate {self.module_base} module "{self.name}"!'
                )

    @QtCore.Slot()
    def reload(self):
        # Switch to the main thread if this method was called from another thread
        if QtCore.QThread.currentThread() is not self.thread():
            QtCore.QMetaObject.invokeMethod(
                self, "reload", QtCore.Qt.BlockingQueuedConnection
            )
            return

        with self._lock:
            # Deactivate if active
            was_active = self.is_active
            mod_to_activate = None
            if was_active:
                mod_to_activate = self.ranking_active_dependent_modules
                self.deactivate()

            # reload module
            self._load(reload=True)

            # re-activate all modules that have been active before
            if was_active:
                if mod_to_activate:
                    for module_ref in mod_to_activate:
                        module = module_ref()
                        if module is None:
                            continue
                        module.activate()
                else:
                    self.activate()

    def _load(self, reload=False):
        """ """
        with self._lock:
            try:
                # Do nothing if already loaded and no reload is requested
                if self.is_loaded and not reload:
                    return

                if self.is_remote:
                    try:
                        self._instance = get_remote_module_instance(
                            self.remote_url,
                            certfile=self._remote_certfile,
                            keyfile=self._remote_keyfile,
                        )
                    except BaseException as e:
                        self._instance = None
                        raise RuntimeError(
                            f"Error during initialization of remote "
                            f"{self.module_base} module {self.remote_url}"
                        ) from e
                else:
                    # qudi module import and reload
<<<<<<< HEAD
                    mod = importlib.import_module(f"qudi.{self._base}.{self._module}")
                    importlib.reload(mod)
=======
                    mod = importlib.import_module(f'qudi.{self._base}.{self._module}')
                    if reload:
                        importlib.reload(mod)
>>>>>>> 31e3a7bc

                    # Try getting qudi module class from imported module
                    mod_class = getattr(mod, self._class, None)
                    if mod_class is None:
                        raise AttributeError(
                            f'No module class "{self._class}" found in module '
                            f'"qudi.{self._base}.{self._module}"'
                        )

                    # Check if imported class is a valid qudi module class
                    if not issubclass(mod_class, Base):
                        raise TypeError(
                            f'Qudi module class "{mod_class}" is no subclass of '
                            f'"qudi.core.module.Base"'
                        )

                    # Try to instantiate the imported qudi module class
                    try:
                        self._instance = mod_class(
                            qudi_main_weakref=self._qudi_main_ref,
                            name=self._name,
                            config=self._options,
                        )
                    except BaseException as e:
                        self._instance = None
                        raise RuntimeError(
                            f"Error during initialization of qudi module "
                            f'"qudi.{self._base}.{self._module}.{self._class}"'
                        )
            finally:
                self.__last_state = self.state
                self.sigStateChanged.emit(self._base, self._name, self.__last_state)

    def _connect(self):
        with self._lock:
            # Check if module has already been loaded/instantiated
            if not self.is_loaded:
                raise RuntimeError(
                    f"Connection failed. No module instance found for module "
                    f'"{self._base}.{self._name}".'
                )

            # Collect all module instances required by connector config
            module_instances = {
                module_ref().name: module_ref().instance
                for module_ref in self.required_modules
            }
            module_connections = {
                conn_name: module_instances[mod_name]
                for conn_name, mod_name in self._connect_cfg.items()
            }

            # Apply module connections
            self._instance.connect_modules(module_connections)

    def _disconnect(self):
        with self._lock:
            self._instance.disconnect_modules()<|MERGE_RESOLUTION|>--- conflicted
+++ resolved
@@ -29,9 +29,7 @@
 from functools import partial
 from PySide2 import QtCore
 
-from qudi.util.mutex import (
-    RecursiveMutex,
-)  # provides access serialization between threads
+from qudi.util.mutex import RecursiveMutex   # provides access serialization between threads
 from qudi.core.logger import get_logger
 from qudi.core.servers import get_remote_module_instance
 from qudi.core.module import Base, get_module_app_data_path
@@ -40,8 +38,8 @@
 
 
 class ModuleManager(QtCore.QObject):
-    """ """
-
+    """
+    """
     _instance = None  # Only class instance created will be stored here as weakref
     _lock = RecursiveMutex()
 
@@ -57,8 +55,8 @@
                 cls._instance = weakref.ref(obj)
                 return obj
             raise RuntimeError(
-                "ModuleManager is a singleton. An instance has already been created in this "
-                "process. Please use ModuleManager.instance() instead."
+                'ModuleManager is a singleton. An instance has already been created in this '
+                'process. Please use ModuleManager.instance() instead.'
             )
 
     def __init__(self, *args, qudi_main, **kwargs):
@@ -85,7 +83,7 @@
     def __setitem__(self, key, value):
         with self._lock:
             if value.name != key:
-                raise NameError("ManagedModule.name attribute does not match key")
+                raise NameError('ManagedModule.name attribute does not match key')
             self.add_module(value, allow_overwrite=True)
 
     def __delitem__(self, key):
@@ -127,11 +125,8 @@
     @property
     def module_instances(self):
         with self._lock:
-            return {
-                name: mod.instance
-                for name, mod in self._modules.items()
-                if mod.instance is not None
-            }
+            return {name: mod.instance for name, mod in self._modules.items() if
+                    mod.instance is not None}
 
     @property
     def modules(self):
@@ -153,17 +148,13 @@
             if emit_change:
                 self.sigManagedModulesChanged.emit(self.modules)
 
-    def add_module(
-        self, name, base, configuration, allow_overwrite=False, emit_change=True
-    ):
+    def add_module(self, name, base, configuration, allow_overwrite=False, emit_change=True):
         with self._lock:
             if not isinstance(name, str) or not name:
-                raise TypeError("module name must be non-empty str type")
-            if base not in ("gui", "logic", "hardware"):
-                raise ValueError(
-                    f'No valid module base "{base}". '
-                    f'Unable to create qudi module "{name}".'
-                )
+                raise TypeError('module name must be non-empty str type')
+            if base not in ('gui', 'logic', 'hardware'):
+                raise ValueError(f'No valid module base "{base}". '
+                                 f'Unable to create qudi module "{name}".')
             if allow_overwrite:
                 self.remove_module(name, ignore_missing=True)
             elif name in self._modules:
@@ -179,7 +170,7 @@
                 if remote_modules_server is None:
                     raise RuntimeError(
                         f'Unable to share qudi module "{module.name}" as remote module. No remote '
-                        f"module server running in this qudi process."
+                        f'module server running in this qudi process.'
                     )
                 else:
                     logger.info(
@@ -192,67 +183,51 @@
     def refresh_module_links(self):
         with self._lock:
             weak_refs = {
-                name: weakref.ref(
-                    mod, partial(self._module_ref_dead_callback, module_name=name)
-                )
+                name: weakref.ref(mod, partial(self._module_ref_dead_callback, module_name=name))
                 for name, mod in self._modules.items()
             }
             for module_name, module in self._modules.items():
                 # Add required module references
                 required = set(module.connection_cfg.values())
                 module.required_modules = set(
-                    mod_ref for name, mod_ref in weak_refs.items() if name in required
-                )
+                    mod_ref for name, mod_ref in weak_refs.items() if name in required)
                 # Add dependent module references
-                module.dependent_modules = set(
-                    mod_ref
-                    for mod_ref in weak_refs.values()
-                    if module_name in mod_ref().connection_cfg.values()
-                )
+                module.dependent_modules = set(mod_ref for mod_ref in weak_refs.values() if
+                                               module_name in mod_ref().connection_cfg.values())
 
     def activate_module(self, module_name):
         with self._lock:
             if module_name not in self._modules:
-                raise KeyError(
-                    f'No module named "{module_name}" found in managed qudi modules. '
-                    f"Module activation aborted."
-                )
+                raise KeyError(f'No module named "{module_name}" found in managed qudi modules. '
+                               f'Module activation aborted.')
             self._modules[module_name].activate()
 
     def deactivate_module(self, module_name):
         with self._lock:
             if module_name not in self._modules:
-                raise KeyError(
-                    f'No module named "{module_name}" found in managed qudi modules. '
-                    f"Module deactivation aborted."
-                )
+                raise KeyError(f'No module named "{module_name}" found in managed qudi modules. '
+                               f'Module deactivation aborted.')
             self._modules[module_name].deactivate()
 
     def reload_module(self, module_name):
         with self._lock:
             if module_name not in self._modules:
-                raise KeyError(
-                    f'No module named "{module_name}" found in managed qudi modules. '
-                    f"Module reload aborted."
-                )
+                raise KeyError(f'No module named "{module_name}" found in managed qudi modules. '
+                               f'Module reload aborted.')
             return self._modules[module_name].reload()
 
     def clear_module_app_data(self, module_name):
         with self._lock:
             if module_name not in self._modules:
-                raise KeyError(
-                    f'No module named "{module_name}" found in managed qudi modules. '
-                    f"Can not clear module app status."
-                )
+                raise KeyError(f'No module named "{module_name}" found in managed qudi modules. '
+                               f'Can not clear module app status.')
             return self._modules[module_name].clear_module_app_data()
 
     def has_app_data(self, module_name):
         with self._lock:
             if module_name not in self._modules:
-                raise KeyError(
-                    f'No module named "{module_name}" found in managed qudi modules. '
-                    f"Can not check for app status file."
-                )
+                raise KeyError(f'No module named "{module_name}" found in managed qudi modules. '
+                               f'Can not check for app status file.')
             return self._modules[module_name].has_app_data()
 
     def start_all_modules(self):
@@ -269,10 +244,8 @@
         self.remove_module(module_name, ignore_missing=True)
 
     def _qudi_main_ref_dead_callback(self):
-        logger.error(
-            "Qudi main reference no longer valid. This should never happen. Tearing down "
-            "ModuleManager."
-        )
+        logger.error('Qudi main reference no longer valid. This should never happen. Tearing down '
+                     'ModuleManager.')
         self.clear()
 
     def dump_status_variables(self):
@@ -345,33 +318,28 @@
 
 
 class ManagedModule(QtCore.QObject):
-    """Object representing a qudi module (gui, logic or hardware) to be managed by the qudi Manager
-    object. Contains status properties and handles initialization, state transitions and
-    connection of the module.
+    """ Object representing a qudi module (gui, logic or hardware) to be managed by the qudi Manager
+     object. Contains status properties and handles initialization, state transitions and
+     connection of the module.
     """
-
     sigStateChanged = QtCore.Signal(str, str, str)
     sigAppDataChanged = QtCore.Signal(str, str, bool)
 
     _lock = RecursiveMutex()  # Single mutex shared across all ManagedModule instances
 
-    __state_poll_interval = (
-        1  # Max interval in seconds to poll module_state of remote modules
-    )
+    __state_poll_interval = 1  # Max interval in seconds to poll module_state of remote modules
 
     def __init__(self, qudi_main_ref, name, base, configuration):
         if not isinstance(qudi_main_ref, weakref.ref):
-            raise TypeError("qudi_main_ref must be weakref to qudi main instance.")
+            raise TypeError('qudi_main_ref must be weakref to qudi main instance.')
         if not name or not isinstance(name, str):
-            raise ValueError("Module name must be a non-empty string.")
-        if base not in ("gui", "logic", "hardware"):
+            raise ValueError('Module name must be a non-empty string.')
+        if base not in ('gui', 'logic', 'hardware'):
             raise ValueError('Module base must be one of ("gui", "logic", "hardware").')
 
         super().__init__()
         if self.thread() is not QtCore.QCoreApplication.instance().thread():
-            raise RuntimeError(
-                "ManagedModules can only be owned by the application main thread."
-            )
+            raise RuntimeError('ManagedModules can only be owned by the application main thread.')
 
         self._qudi_main_ref = qudi_main_ref  # Weak reference to qudi main instance
         self._name = name  # Each qudi module needs a unique string identifier
@@ -381,35 +349,29 @@
         cfg = copy.deepcopy(configuration)
 
         # Extract module and class name
-        self._module, self._class = cfg.get("module.Class", "REMOTE.REMOTE").rsplit(
-            ".", 1
-        )
+        self._module, self._class = cfg.get(
+            'module.Class',
+            'REMOTE.REMOTE'
+        ).rsplit('.', 1)
         # Remember connections by name
-        self._connect_cfg = cfg.get("connect", dict())
+        self._connect_cfg = cfg.get('connect', dict())
         # See if remotemodules access to this module is allowed
-        self._allow_remote_access = cfg.get("allow_remote", False)
+        self._allow_remote_access = cfg.get('allow_remote', False)
         # Extract remote modules URL and certificate if this module is run on a remote machine
-        self._remote_module_name = cfg.get("native_module_name", None)
-        self._remote_address = cfg.get("address", None)
-        self._remote_port = cfg.get("port", None)
-        self._remote_certfile = cfg.get("certfile", None)
-        self._remote_keyfile = cfg.get("keyfile", None)
-        if any(
-            attr is None
-            for attr in [
-                self._remote_module_name,
-                self._remote_address,
-                self._remote_port,
-            ]
-        ):
+        self._remote_module_name = cfg.get('native_module_name', None)
+        self._remote_address = cfg.get('address', None)
+        self._remote_port = cfg.get('port', None)
+        self._remote_certfile = cfg.get('certfile', None)
+        self._remote_keyfile = cfg.get('keyfile', None)
+        if any(attr is None for attr in [self._remote_module_name, self._remote_address, self._remote_port]):
             self._remote_url = None
         else:
-            self._remote_url = f"rpyc://{self._remote_address}:{self._remote_port:d}/{self._remote_module_name}/"
+            self._remote_url = f'rpyc://{self._remote_address}:{self._remote_port:d}/{self._remote_module_name}/'
             # Do not propagate remotemodules access
             self._allow_remote_access = False
 
         # The rest are config options
-        self._options = cfg.get("options", dict())
+        self._options = cfg.get('options', dict())
 
         self._required_modules = frozenset()
         self._dependent_modules = frozenset()
@@ -457,15 +419,12 @@
     @property
     def is_active(self):
         with self._lock:
-            return (
-                self._instance is not None
-                and self._instance.module_state() != "deactivated"
-            )
+            return self._instance is not None and self._instance.module_state() != 'deactivated'
 
     @property
     def is_busy(self):
         with self._lock:
-            return self.is_active and self._instance.module_state() != "idle"
+            return self.is_active and self._instance.module_state() != 'idle'
 
     @property
     def is_remote(self):
@@ -492,9 +451,9 @@
         try:
             return self._instance.module_state()
         except AttributeError:
-            return "not loaded"
+            return 'not loaded'
         except:
-            return "BROKEN"
+            return 'BROKEN'
 
     @property
     def connection_cfg(self):
@@ -508,19 +467,15 @@
     def required_modules(self, module_iter):
         for module in module_iter:
             if not isinstance(module, weakref.ref):
-                raise TypeError(
-                    "items in required_modules must be weakref.ref instances."
-                )
+                raise TypeError('items in required_modules must be weakref.ref instances.')
             if not isinstance(module(), ManagedModule):
                 if module() is None:
                     logger.error(
                         f'Dead weakref passed as required module to ManagedModule "{self._name}"'
                     )
                     return
-                raise TypeError(
-                    "required_modules must be iterable of ManagedModule instances "
-                    "(or weakref to same instances)"
-                )
+                raise TypeError('required_modules must be iterable of ManagedModule instances '
+                                '(or weakref to same instances)')
         self._required_modules = frozenset(module_iter)
 
     @property
@@ -532,19 +487,15 @@
         dep_modules = set()
         for module in module_iter:
             if not isinstance(module, weakref.ref):
-                raise TypeError(
-                    "items in dependent_modules must be weakref.ref instances."
-                )
+                raise TypeError('items in dependent_modules must be weakref.ref instances.')
             if not isinstance(module(), ManagedModule):
                 if module() is None:
                     logger.error(
                         f'Dead weakref passed as dependent module to ManagedModule "{self._name}"'
                     )
                     return
-                raise TypeError(
-                    "dependent_modules must be iterable of ManagedModule instances "
-                    "(or weakref to same instances)"
-                )
+                raise TypeError('dependent_modules must be iterable of ManagedModule instances '
+                                '(or weakref to same instances)')
             dep_modules.add(module)
         self._dependent_modules = frozenset(dep_modules)
 
@@ -555,10 +506,8 @@
             for module_ref in self.dependent_modules:
                 module = module_ref()
                 if module is None:
-                    logger.warning(
-                        f"Dead dependent module weakref encountered in ManagedModule "
-                        f'"{self._name}".'
-                    )
+                    logger.warning(f'Dead dependent module weakref encountered in ManagedModule '
+                                   f'"{self._name}".')
                     continue
                 if module.is_active:
                     active_modules = module.ranking_active_dependent_modules
@@ -570,7 +519,7 @@
 
     @property
     def module_thread_name(self):
-        return f"mod-{self._base}-{self._name}"
+        return f'mod-{self._base}-{self._name}'
 
     @property
     def has_app_data(self):
@@ -591,13 +540,9 @@
     def activate(self) -> None:
         # Switch to the main thread if this method was called from another thread
         if QtCore.QThread.currentThread() is not self.thread():
-            QtCore.QMetaObject.invokeMethod(
-                self, "activate", QtCore.Qt.BlockingQueuedConnection
-            )
+            QtCore.QMetaObject.invokeMethod(self, 'activate', QtCore.Qt.BlockingQueuedConnection)
             if not self.is_active:
-                raise RuntimeError(
-                    f'Failed to activate {self.module_base} module "{self.name}"!'
-                )
+                raise RuntimeError(f'Failed to activate {self.module_base} module "{self.name}"!')
             return
 
         with self._lock:
@@ -607,14 +552,12 @@
             # Return early if already active
             if self.is_active:
                 # If it is a GUI module, show it again.
-                if self.module_base == "gui":
+                if self.module_base == 'gui':
                     self._instance.show()
                 return
 
             if self.is_remote:
-                logger.info(
-                    f'Activating remote {self.module_base} module "{self.remote_url}"'
-                )
+                logger.info(f'Activating remote {self.module_base} module "{self.remote_url}"')
             else:
                 logger.info(
                     f'Activating {self.module_base} module "{self.module_name}.{self.class_name}"'
@@ -624,10 +567,8 @@
             for module_ref in self.required_modules:
                 module = module_ref()
                 if module is None:
-                    raise ReferenceError(
-                        f"Dead required module weakref encountered in "
-                        f'ManagedModule "{self._name}".'
-                    )
+                    raise ReferenceError(f'Dead required module weakref encountered in '
+                                         f'ManagedModule "{self._name}".')
                 module.activate()
 
             # Establish module interconnections via Connector meta object in qudi module instance
@@ -641,19 +582,15 @@
                 self._instance.moveToThread(thread)
                 thread.start()
                 try:
-                    QtCore.QMetaObject.invokeMethod(
-                        self._instance.module_state,
-                        "activate",
-                        QtCore.Qt.BlockingQueuedConnection,
-                    )
+                    QtCore.QMetaObject.invokeMethod(self._instance.module_state,
+                                                    'activate',
+                                                    QtCore.Qt.BlockingQueuedConnection)
                 finally:
                     # Cleanup if activation was not successful
                     if not self.is_active:
-                        QtCore.QMetaObject.invokeMethod(
-                            self._instance,
-                            "move_to_main_thread",
-                            QtCore.Qt.BlockingQueuedConnection,
-                        )
+                        QtCore.QMetaObject.invokeMethod(self._instance,
+                                                        'move_to_main_thread',
+                                                        QtCore.Qt.BlockingQueuedConnection)
                         thread_manager.quit_thread(thread_name)
                         thread_manager.join_thread(thread_name)
             else:
@@ -673,22 +610,16 @@
                     self._disconnect()
                 except:
                     pass
-                raise RuntimeError(
-                    f'Failed to activate {self.module_base} module "{self.name}"!'
-                )
+                raise RuntimeError(f'Failed to activate {self.module_base} module "{self.name}"!')
 
             if self.is_remote:
                 self.__poll_timer = QtCore.QTimer(self)
-                self.__poll_timer.setInterval(
-                    int(round(self.__state_poll_interval * 1000))
-                )
+                self.__poll_timer.setInterval(int(round(self.__state_poll_interval * 1000)))
                 self.__poll_timer.setSingleShot(True)
                 self.__poll_timer.timeout.connect(self._poll_module_state)
                 self.__poll_timer.start()
             else:
-                self._instance.module_state.sigStateChanged.connect(
-                    self._state_change_callback
-                )
+                self._instance.module_state.sigStateChanged.connect(self._state_change_callback)
 
     @QtCore.Slot()
     def _poll_module_state(self):
@@ -710,13 +641,9 @@
     def deactivate(self):
         # Switch to the main thread if this method was called from another thread
         if QtCore.QThread.currentThread() is not self.thread():
-            QtCore.QMetaObject.invokeMethod(
-                self, "deactivate", QtCore.Qt.BlockingQueuedConnection
-            )
+            QtCore.QMetaObject.invokeMethod(self, 'deactivate', QtCore.Qt.BlockingQueuedConnection)
             if self.is_active:
-                raise RuntimeError(
-                    f'Failed to deactivate {self.module_base} module "{self.name}"!'
-                )
+                raise RuntimeError(f'Failed to deactivate {self.module_base} module "{self.name}"!')
             return
 
         with self._lock:
@@ -724,9 +651,7 @@
                 return
 
             if self.is_remote:
-                logger.info(
-                    f'Deactivating remote {self.module_base} module "{self.remote_url}"'
-                )
+                logger.info(f'Deactivating remote {self.module_base} module "{self.remote_url}"')
             else:
                 logger.info(
                     f'Deactivating {self.module_base} module "{self.module_name}.{self.class_name}"'
@@ -746,9 +671,7 @@
                 self.__poll_timer.stop()
                 self.__poll_timer.timeout.disconnect()
             except AttributeError:
-                self._instance.module_state.sigStateChanged.disconnect(
-                    self._state_change_callback
-                )
+                self._instance.module_state.sigStateChanged.disconnect(self._state_change_callback)
             finally:
                 self.__poll_timer = None
 
@@ -757,17 +680,13 @@
                 thread_name = self.module_thread_name
                 thread_manager = self._qudi_main_ref().thread_manager
                 try:
-                    QtCore.QMetaObject.invokeMethod(
-                        self._instance.module_state,
-                        "deactivate",
-                        QtCore.Qt.BlockingQueuedConnection,
-                    )
+                    QtCore.QMetaObject.invokeMethod(self._instance.module_state,
+                                                    'deactivate',
+                                                    QtCore.Qt.BlockingQueuedConnection)
                 finally:
-                    QtCore.QMetaObject.invokeMethod(
-                        self._instance,
-                        "move_to_main_thread",
-                        QtCore.Qt.BlockingQueuedConnection,
-                    )
+                    QtCore.QMetaObject.invokeMethod(self._instance,
+                                                    'move_to_main_thread',
+                                                    QtCore.Qt.BlockingQueuedConnection)
                     thread_manager.quit_thread(thread_name)
                     thread_manager.join_thread(thread_name)
             else:
@@ -787,17 +706,13 @@
             # Raise exception if by some reason no exception propagated to here and the deactivation
             # is still unsuccessful.
             if self.is_active:
-                raise RuntimeError(
-                    f'Failed to deactivate {self.module_base} module "{self.name}"!'
-                )
+                raise RuntimeError(f'Failed to deactivate {self.module_base} module "{self.name}"!')
 
     @QtCore.Slot()
     def reload(self):
         # Switch to the main thread if this method was called from another thread
         if QtCore.QThread.currentThread() is not self.thread():
-            QtCore.QMetaObject.invokeMethod(
-                self, "reload", QtCore.Qt.BlockingQueuedConnection
-            )
+            QtCore.QMetaObject.invokeMethod(self, 'reload', QtCore.Qt.BlockingQueuedConnection)
             return
 
         with self._lock:
@@ -823,7 +738,8 @@
                     self.activate()
 
     def _load(self, reload=False):
-        """ """
+        """
+        """
         with self._lock:
             try:
                 # Do nothing if already loaded and no reload is requested
@@ -832,56 +748,39 @@
 
                 if self.is_remote:
                     try:
-                        self._instance = get_remote_module_instance(
-                            self.remote_url,
-                            certfile=self._remote_certfile,
-                            keyfile=self._remote_keyfile,
-                        )
+                        self._instance = get_remote_module_instance(self.remote_url,
+                                                                    certfile=self._remote_certfile,
+                                                                    keyfile=self._remote_keyfile)
                     except BaseException as e:
                         self._instance = None
-                        raise RuntimeError(
-                            f"Error during initialization of remote "
-                            f"{self.module_base} module {self.remote_url}"
-                        ) from e
+                        raise RuntimeError(f'Error during initialization of remote '
+                                           f'{self.module_base} module {self.remote_url}') from e
                 else:
                     # qudi module import and reload
-<<<<<<< HEAD
-                    mod = importlib.import_module(f"qudi.{self._base}.{self._module}")
-                    importlib.reload(mod)
-=======
                     mod = importlib.import_module(f'qudi.{self._base}.{self._module}')
                     if reload:
                         importlib.reload(mod)
->>>>>>> 31e3a7bc
 
                     # Try getting qudi module class from imported module
                     mod_class = getattr(mod, self._class, None)
                     if mod_class is None:
-                        raise AttributeError(
-                            f'No module class "{self._class}" found in module '
-                            f'"qudi.{self._base}.{self._module}"'
-                        )
+                        raise AttributeError(f'No module class "{self._class}" found in module '
+                                             f'"qudi.{self._base}.{self._module}"')
 
                     # Check if imported class is a valid qudi module class
                     if not issubclass(mod_class, Base):
-                        raise TypeError(
-                            f'Qudi module class "{mod_class}" is no subclass of '
-                            f'"qudi.core.module.Base"'
-                        )
+                        raise TypeError(f'Qudi module class "{mod_class}" is no subclass of '
+                                        f'"qudi.core.module.Base"')
 
                     # Try to instantiate the imported qudi module class
                     try:
-                        self._instance = mod_class(
-                            qudi_main_weakref=self._qudi_main_ref,
-                            name=self._name,
-                            config=self._options,
-                        )
+                        self._instance = mod_class(qudi_main_weakref=self._qudi_main_ref,
+                                                   name=self._name,
+                                                   config=self._options)
                     except BaseException as e:
                         self._instance = None
-                        raise RuntimeError(
-                            f"Error during initialization of qudi module "
-                            f'"qudi.{self._base}.{self._module}.{self._class}"'
-                        )
+                        raise RuntimeError(f'Error during initialization of qudi module '
+                                           f'"qudi.{self._base}.{self._module}.{self._class}"')
             finally:
                 self.__last_state = self.state
                 self.sigStateChanged.emit(self._base, self._name, self.__last_state)
@@ -890,20 +789,15 @@
         with self._lock:
             # Check if module has already been loaded/instantiated
             if not self.is_loaded:
-                raise RuntimeError(
-                    f"Connection failed. No module instance found for module "
-                    f'"{self._base}.{self._name}".'
-                )
+                raise RuntimeError(f'Connection failed. No module instance found for module '
+                                   f'"{self._base}.{self._name}".')
 
             # Collect all module instances required by connector config
             module_instances = {
-                module_ref().name: module_ref().instance
-                for module_ref in self.required_modules
+                module_ref().name: module_ref().instance for module_ref in self.required_modules
             }
-            module_connections = {
-                conn_name: module_instances[mod_name]
-                for conn_name, mod_name in self._connect_cfg.items()
-            }
+            module_connections = {conn_name: module_instances[mod_name] for conn_name, mod_name in
+                                  self._connect_cfg.items()}
 
             # Apply module connections
             self._instance.connect_modules(module_connections)
