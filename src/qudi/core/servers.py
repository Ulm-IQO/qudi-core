# -*- coding: utf-8 -*-
"""
Contains server runnables to interact with qudi modules across process boundaries.

Copyright (c) 2021-2024, the qudi developers. See the AUTHORS.md file at the top-level directory of
this distribution and on <https://github.com/Ulm-IQO/qudi-core/>.

This file is part of qudi.

Qudi is free software: you can redistribute it and/or modify it under the terms of
the GNU Lesser General Public License as published by the Free Software Foundation,
either version 3 of the License, or (at your option) any later version.

Qudi is distributed in the hope that it will be useful, but WITHOUT ANY WARRANTY;
without even the implied warranty of MERCHANTABILITY or FITNESS FOR A PARTICULAR PURPOSE.
See the GNU Lesser General Public License for more details.

You should have received a copy of the GNU Lesser General Public License along with qudi.
If not, see <https://www.gnu.org/licenses/>.
"""

__all__ = ['BaseServer', 'RemoteModulesServer', 'QudiNamespaceServer']

import ssl
import rpyc
from PySide2 import QtCore
from rpyc.utils.authenticators import SSLAuthenticator
from typing import Optional, Mapping, Any

from qudi.util.mutex import Mutex
from qudi.core.logger import get_logger
from qudi.core.services import RemoteModulesService, LocalNamespaceService
from qudi.core.modulemanager import ModuleManager
from qudi.core.threadmanager import ThreadManager


<<<<<<< HEAD
_logger = get_logger(__name__)


class _ServerRunnable(QtCore.QObject):
=======

def get_remote_module_instance(remote_url, certfile=None, keyfile=None, protocol_config=None):
    """Helper method to retrieve a remote module instance via rpyc from a qudi RemoteModuleServer.

    Parameters
    ----------
    remote_url : str
        The URL of the remote qudi module.
    certfile : str
        Certificate file path for the request.
    keyfile : str
        Key file path for the request.
    protocol_config : dict, optional
        Configuration options for rpyc.ssl_connect.

    Returns
    -------
    object or None
        The requested qudi module instance. Returns None if the request failed.
    """
    parsed = urlparse(remote_url)
    if protocol_config is None:
        protocol_config = {'allow_all_attrs': True,
                           'allow_setattr': True,
                           'allow_delattr': True,
                           'allow_pickle': True,
                           'sync_request_timeout': 3600}
    if certfile is not None and keyfile is not None:
        connection = rpyc.ssl_connect(host=parsed.hostname,
                                      port=parsed.port,
                                      config=protocol_config,
                                      certfile=certfile,
                                      keyfile=keyfile)
    else:
        connection = rpyc.connect(host=parsed.hostname,
                                  port=parsed.port,
                                  config=protocol_config,)
    logger.debug(f'get_remote_module_instance has protocol_config {protocol_config}')
    return connection.root.get_module_instance(parsed.path.replace('/', ''))


class _ServerRunnable(QtCore.QObject):
    """QObject containing the actual long-running code to execute in a separate thread for qudi
    RPyC servers.
>>>>>>> b826f3f0
    """
    QObject containing the actual long-running code to execute in a separate thread for qudi RPyC
    servers.

    Parameters
    ----------
    service : rpyc.Service
        RPyC service instance to provide clients.
    host : str
        Host name to use for this server.
    port : int
        Port number to bind the server to.
    certfile : str, optional
        Path to certificate file to use for SSL encrypted connections (not used by default).
    keyfile : str, optional
        Path to key file to use for SSL encrypted connections (not used by default).
    protocol_config : dict, optional
        RPyC protocol configuration (defaults to unsafe "allow-all" config).
    ssl_version : ssl._SSLMethod
        SSL encryption method (defaults to `ssl.PROTOCOL_TLSv1_2`).
    cert_reqs : ssl.VerifyMode
        SSL verification requirements (defaults to ssl.CERT_REQUIRED).
    ciphers : str
        SSL ciphers (defaults to `EECDH+AESGCM:EDH+AESGCM:AES256+EECDH:AES256+EDH`).
    """
    def __init__(self,
                 service,
                 host,
                 port,
                 certfile=None,
                 keyfile=None,
                 protocol_config=None,
                 ssl_version=None,
                 cert_reqs=None,
                 ciphers=None):
        super().__init__()

        self.service = service
        self.server = None

        self.host = host
        self.port = port
        self.certfile = certfile
        self.keyfile = keyfile
        if protocol_config is None:
            self.protocol_config = {'allow_all_attrs': True,
                                    'allow_setattr': True,
                                    'allow_delattr': True,
                                    'allow_pickle': True,
                                    'sync_request_timeout': 3600}
        else:
            self.protocol_config = protocol_config
        self.ssl_version = ssl.PROTOCOL_TLSv1_2 if ssl_version is None else ssl_version
        self.cert_reqs = ssl.CERT_REQUIRED if cert_reqs is None else cert_reqs
        self.ciphers = 'EECDH+AESGCM:EDH+AESGCM:AES256+EECDH:AES256+EDH' if ciphers is None else ciphers

    @QtCore.Slot()
<<<<<<< HEAD
    def run(self) -> None:
        """Runs the RPyC server."""
=======
    def run(self):
        """Start the RPyC server.
        """
>>>>>>> b826f3f0
        if self.certfile is not None and self.keyfile is not None:
            authenticator = SSLAuthenticator(certfile=self.certfile,
                                             keyfile=self.keyfile,
                                             cert_reqs=self.cert_reqs,
                                             ssl_version=self.ssl_version,
                                             ciphers=self.ciphers)
        else:
            authenticator = None

        try:
            self.server = rpyc.ThreadedServer(self.service,
                                              hostname=self.host,
                                              port=self.port,
                                              protocol_config=self.protocol_config,
                                              authenticator=authenticator)
            _logger.info(f'Starting RPyC server "{self.thread().objectName()}" on '
                         f'[{self.host}]:{self.port:d}')
            _logger.debug(f'{self.thread().objectName()}: '
                          f'protocol_config is {self.protocol_config}, '
                          f'authenticator is {authenticator}')
            self.server.start()
        except:
            _logger.exception(f'Error during start of RPyC Server "{self.thread().objectName()}":')
            self.server = None

    @QtCore.Slot()
<<<<<<< HEAD
    def stop(self) -> None:
        """Stops the RPyC server."""
=======
    def stop(self):
        """Stop the RPyC server.
        """
>>>>>>> b826f3f0
        if self.server is not None:
            try:
                self.server.close()
                _logger.info(f'Stopped RPyC server on [{self.host}]:{self.port:d}')
            except:
                _logger.exception(
                    f'Exception while trying to stop RPyC server on [{self.host}]:{self.port:d}'
                )
            finally:
                self.server = None


class BaseServer(QtCore.QObject):
<<<<<<< HEAD
=======
    """Contains a threaded RPyC server providing given service.
    USE SSL AUTHENTICATION WHEN LISTENING ON ANYTHING ELSE THAN "localhost"/127.0.0.1.
    Actual RPyC server runs in a QThread.
>>>>>>> b826f3f0
    """
    Threaded RPyC server providing given service running in a QThread.

    Warnings
    --------
    Use SSL authentication when listening on anything else than "localhost" or "127.0.0.1".

    Parameters
    ----------
    thread_manager : qudi.core.thread_manager.ThreadManager
        Qudi thread manager singleton instance.
    service_instance : rpyc.Service
        RPyC service instance to provide clients.
    name : str
        Server and thread name.
    host : str
        Host name to use for this server.
    port : int
        Port number to bind the server to.
    certfile : str, optional
        Path to certificate file to use for SSL encrypted connections (not used by default).
    keyfile : str, optional
        Path to key file to use for SSL encrypted connections (not used by default).
    protocol_config : dict, optional
        RPyC protocol configuration (defaults to unsafe "allow-all" config).
    ssl_version : ssl._SSLMethod
        SSL encryption method (defaults to `ssl.PROTOCOL_TLSv1_2`).
    cert_reqs : ssl.VerifyMode
        SSL verification requirements (defaults to ssl.CERT_REQUIRED).
    ciphers : str
        SSL ciphers (defaults to `EECDH+AESGCM:EDH+AESGCM:AES256+EECDH:AES256+EDH`).
    parent : QtCore.QObject, optional
        Parent QObject passed on to QtCore.QObject.__init__ (defaults to None).
    """
    def __init__(self,
                 thread_manager: ThreadManager,
                 service_instance: rpyc.Service,
                 name: str,
                 host: str,
                 port: int,
                 certfile: Optional[str] = None,
                 keyfile: Optional[str] = None,
                 protocol_config: Optional[Mapping[str, Any]] = None,
                 ssl_version: Optional[ssl.TLSVersion] = None,
                 cert_reqs: Optional[ssl.VerifyMode] = None,
                 ciphers: Optional[str] = None,
                 parent: Optional[QtCore.QObject] = None):
        """
        Parameters
        ----------
        port : int
            Port number the RPyC server should listen to.
        """
        super().__init__(parent=parent)
        self._thread_lock = Mutex()
        self._thread_manager = thread_manager
        self.service = service_instance
        self._name = name
        self._server = _ServerRunnable(service=service_instance,
                                       host=host,
                                       port=port,
                                       certfile=certfile,
                                       keyfile=keyfile,
                                       protocol_config=protocol_config,
                                       ssl_version=ssl_version,
                                       cert_reqs=cert_reqs,
                                       ciphers=ciphers)

    @property
    def server(self):
        return self._server.server

    @property
    def is_running(self):
        with self._thread_lock:
            return self._server.server is not None

    @QtCore.Slot()
    def start(self):
<<<<<<< HEAD
        """ Start the RPyC server """
=======
        """Start the RPyC server.
        """
>>>>>>> b826f3f0
        with self._thread_lock:
            if self.server is None:
                thread = self._thread_manager.get_new_thread(self._name)
                self._server.moveToThread(thread)
                thread.started.connect(self._server.run)
                thread.start()
            else:
                _logger.warning(f'RPyC server "{self._name}" is already running.')

    @QtCore.Slot()
    def stop(self):
<<<<<<< HEAD
        """ Stop the RPyC server """
=======
        """Stop the RPyC server.
        """
>>>>>>> b826f3f0
        with self._thread_lock:
            if self.server is not None:
                try:
                    self._server.stop()
                finally:
                    thread_manager = self._thread_manager
                    thread_manager.quit_thread(self._name)
                    thread_manager.join_thread(self._name, timeout=5)


class RemoteModulesServer(BaseServer):
    """
    BaseServer specialization that automatically creates the RemoteModulesService instance.

    Warnings
    --------
    Use SSL authentication when listening on anything else than "localhost" or "127.0.0.1".

    Parameters
    ----------
    module_manager : qudi.core.module_manager.ModuleManager
        Qudi module manager singleton instance.
    force_remote_calls_by_value : bool, optional
        If `True` each qudi module instance will be wrapped by
        `qudi.util.proxy.CachedObjectRpycByValueProxy` to force serialization of most call
        arguments and return values.
    **kwargs
        Additional keyword arguments will be passed to `BaseServer.__init__`.
    """
    def __init__(self,
                 module_manager: ModuleManager,
                 force_remote_calls_by_value: Optional[bool] = False,
                 **kwargs):
        kwargs['service_instance'] = RemoteModulesService(
            module_manager=module_manager,
            force_remote_calls_by_value=force_remote_calls_by_value
        )
        super().__init__(**kwargs)


class QudiNamespaceServer(BaseServer):
<<<<<<< HEAD
    """
    RPyC server that serves all activated qudi modules as well as a reference to the running qudi
    instance locally without encryption.
    You can specify the port but the host will always be "localhost"/"127.0.0.1".
    See RemoteModulesServer if you want to expose qudi modules to non-local clients.

    Parameters
    ----------
    name : str
        Server and thread name.
    port : int
        Port number to bind the server to.
    qudi : qudi.core.application.Qudi
        Qudi application singleton instance.
    force_remote_calls_by_value : bool, optional
        If `True` each qudi module instance will be wrapped by
        `qudi.util.proxy.CachedObjectRpycByValueProxy` to force serialization of most call
        arguments and return values.
    parent : QtCore.QObject, optional
        Parent QObject passed on to QtCore.QObject.__init__ (defaults to None).
    """
    def __init__(self,
                 name: str,
                 port: int,
                 qudi: 'Qudi',
                 force_remote_calls_by_value: Optional[bool] = False,
                 parent: Optional[QtCore.QObject] = None):
        service_instance = LocalNamespaceService(
=======
    """Contains a RPyC server that serves all activated qudi modules as well as a reference to the
    running qudi instance locally without encryption.
    You can specify the port but the host will always be "localhost"/127.0.0.1
    See qudi.core.remotemodules.RemoteModuleServer if you want to expose qudi modules to non-local
    clients.
    Actual rpyc server runs in a QThread.
    """

    def __init__(self, qudi, name, port, force_remote_calls_by_value=False, parent=None):
        """
        Parameters
        ----------
        qudi : qudi.Qudi
            The governing qudi main application instance.
        name : str
            Server name (used as name for the associated QThread).
        port : int
            Port number the RPyC server should listen to.
        parent : PySide2.QtCore.QObject, optional
            Parent Qt QObject.

        Returns
        -------
        None
        """
        service_instance = QudiNamespaceService(
>>>>>>> b826f3f0
            qudi=qudi,
            force_remote_calls_by_value=force_remote_calls_by_value
        )
        super().__init__(parent=parent,
                         thread_manager=qudi.thread_manager,
                         service_instance=service_instance,
                         name=name,
                         host='localhost',
                         port=port)<|MERGE_RESOLUTION|>--- conflicted
+++ resolved
@@ -34,57 +34,10 @@
 from qudi.core.threadmanager import ThreadManager
 
 
-<<<<<<< HEAD
 _logger = get_logger(__name__)
 
 
 class _ServerRunnable(QtCore.QObject):
-=======
-
-def get_remote_module_instance(remote_url, certfile=None, keyfile=None, protocol_config=None):
-    """Helper method to retrieve a remote module instance via rpyc from a qudi RemoteModuleServer.
-
-    Parameters
-    ----------
-    remote_url : str
-        The URL of the remote qudi module.
-    certfile : str
-        Certificate file path for the request.
-    keyfile : str
-        Key file path for the request.
-    protocol_config : dict, optional
-        Configuration options for rpyc.ssl_connect.
-
-    Returns
-    -------
-    object or None
-        The requested qudi module instance. Returns None if the request failed.
-    """
-    parsed = urlparse(remote_url)
-    if protocol_config is None:
-        protocol_config = {'allow_all_attrs': True,
-                           'allow_setattr': True,
-                           'allow_delattr': True,
-                           'allow_pickle': True,
-                           'sync_request_timeout': 3600}
-    if certfile is not None and keyfile is not None:
-        connection = rpyc.ssl_connect(host=parsed.hostname,
-                                      port=parsed.port,
-                                      config=protocol_config,
-                                      certfile=certfile,
-                                      keyfile=keyfile)
-    else:
-        connection = rpyc.connect(host=parsed.hostname,
-                                  port=parsed.port,
-                                  config=protocol_config,)
-    logger.debug(f'get_remote_module_instance has protocol_config {protocol_config}')
-    return connection.root.get_module_instance(parsed.path.replace('/', ''))
-
-
-class _ServerRunnable(QtCore.QObject):
-    """QObject containing the actual long-running code to execute in a separate thread for qudi
-    RPyC servers.
->>>>>>> b826f3f0
     """
     QObject containing the actual long-running code to execute in a separate thread for qudi RPyC
     servers.
@@ -142,14 +95,8 @@
         self.ciphers = 'EECDH+AESGCM:EDH+AESGCM:AES256+EECDH:AES256+EDH' if ciphers is None else ciphers
 
     @QtCore.Slot()
-<<<<<<< HEAD
     def run(self) -> None:
         """Runs the RPyC server."""
-=======
-    def run(self):
-        """Start the RPyC server.
-        """
->>>>>>> b826f3f0
         if self.certfile is not None and self.keyfile is not None:
             authenticator = SSLAuthenticator(certfile=self.certfile,
                                              keyfile=self.keyfile,
@@ -176,14 +123,8 @@
             self.server = None
 
     @QtCore.Slot()
-<<<<<<< HEAD
     def stop(self) -> None:
         """Stops the RPyC server."""
-=======
-    def stop(self):
-        """Stop the RPyC server.
-        """
->>>>>>> b826f3f0
         if self.server is not None:
             try:
                 self.server.close()
@@ -197,12 +138,6 @@
 
 
 class BaseServer(QtCore.QObject):
-<<<<<<< HEAD
-=======
-    """Contains a threaded RPyC server providing given service.
-    USE SSL AUTHENTICATION WHEN LISTENING ON ANYTHING ELSE THAN "localhost"/127.0.0.1.
-    Actual RPyC server runs in a QThread.
->>>>>>> b826f3f0
     """
     Threaded RPyC server providing given service running in a QThread.
 
@@ -282,12 +217,8 @@
 
     @QtCore.Slot()
     def start(self):
-<<<<<<< HEAD
-        """ Start the RPyC server """
-=======
         """Start the RPyC server.
         """
->>>>>>> b826f3f0
         with self._thread_lock:
             if self.server is None:
                 thread = self._thread_manager.get_new_thread(self._name)
@@ -299,12 +230,8 @@
 
     @QtCore.Slot()
     def stop(self):
-<<<<<<< HEAD
-        """ Stop the RPyC server """
-=======
         """Stop the RPyC server.
         """
->>>>>>> b826f3f0
         with self._thread_lock:
             if self.server is not None:
                 try:
@@ -346,7 +273,6 @@
 
 
 class QudiNamespaceServer(BaseServer):
-<<<<<<< HEAD
     """
     RPyC server that serves all activated qudi modules as well as a reference to the running qudi
     instance locally without encryption.
@@ -375,34 +301,6 @@
                  force_remote_calls_by_value: Optional[bool] = False,
                  parent: Optional[QtCore.QObject] = None):
         service_instance = LocalNamespaceService(
-=======
-    """Contains a RPyC server that serves all activated qudi modules as well as a reference to the
-    running qudi instance locally without encryption.
-    You can specify the port but the host will always be "localhost"/127.0.0.1
-    See qudi.core.remotemodules.RemoteModuleServer if you want to expose qudi modules to non-local
-    clients.
-    Actual rpyc server runs in a QThread.
-    """
-
-    def __init__(self, qudi, name, port, force_remote_calls_by_value=False, parent=None):
-        """
-        Parameters
-        ----------
-        qudi : qudi.Qudi
-            The governing qudi main application instance.
-        name : str
-            Server name (used as name for the associated QThread).
-        port : int
-            Port number the RPyC server should listen to.
-        parent : PySide2.QtCore.QObject, optional
-            Parent Qt QObject.
-
-        Returns
-        -------
-        None
-        """
-        service_instance = QudiNamespaceService(
->>>>>>> b826f3f0
             qudi=qudi,
             force_remote_calls_by_value=force_remote_calls_by_value
         )
