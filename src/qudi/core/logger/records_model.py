# -*- coding: utf-8 -*-
"""
This file contains a custom QAbstractTableModel object providing text data for all logged records.

.. Copyright (c) 2021, the qudi developers. See the AUTHORS.md file at the top-level directory of this
.. distribution and on <https://github.com/Ulm-IQO/qudi-core/>
..
.. This file is part of qudi.
..
.. Qudi is free software: you can redistribute it and/or modify it under the terms of
.. the GNU Lesser General Public License as published by the Free Software Foundation,
.. either version 3 of the License, or (at your option) any later version.
..
.. Qudi is distributed in the hope that it will be useful, but WITHOUT ANY WARRANTY;
.. without even the implied warranty of MERCHANTABILITY or FITNESS FOR A PARTICULAR PURPOSE.
.. See the GNU Lesser General Public License for more details.
..
.. You should have received a copy of the GNU Lesser General Public License along with qudi.
.. If not, see <https://www.gnu.org/licenses/>.
"""

__all__ = ("LogRecordsTableModel",)

import traceback
from datetime import datetime
from PySide2 import QtCore, QtGui
from qudi.util.mutex import Mutex


class LogRecordsTableModel(QtCore.QAbstractTableModel):
    """This is a Qt model that represents textual information about all logged records.
    Can be displayed with a QTableView for example.
    """

    _color_map = {
<<<<<<< HEAD
        'debug': QtGui.QColor('#77F'),
        'info': QtGui.QColor('#1F1'),
        'warning': QtGui.QColor('#F90'),
        'error': QtGui.QColor('#F11'),
        'critical': QtGui.QColor('#FF00FF'),
    }
    _fallback_color = QtGui.QColor('#FFF')
    _header = ('Time', 'Level', 'Source', 'Message')
=======
        "debug": QtGui.QColor("#77F"),
        "info": QtGui.QColor("#1F1"),
        "warning": QtGui.QColor("#F90"),
        "error": QtGui.QColor("#F11"),
        "critical": QtGui.QColor("#FF00FF"),
    }
    _fallback_color = QtGui.QColor("#FFF")
    _header = ("Time", "Level", "Source", "Message")
>>>>>>> 9a0df6f5

    def __init__(self, *args, max_records=10000, **kwargs):
        super().__init__(*args, **kwargs)

        self._thread_lock = Mutex()
        self._max_records = max(int(max_records), 1)
        self._records = list()
        self._begin = 0
        self._end = 0
        self._fill_count = 0

    def rowCount(self, parent=None):
        """Returns the number of log records stored in the model.

        @return int: number of log records stored
        """
        return self._fill_count

    def columnCount(self, parent=None):
        """Returns the number of columns each log record has.

        @return int: number of log record columns
        """
        return len(self._header)

    def flags(self, index):
        """Determines what can be done with log record cells in the table view.

        Parameters
        ----------
        index : QModelIndex
            Cell for which the flags are requested.

        Returns
        -------
        Qt.ItemFlags
            Actions allowed for this cell.
        """
        return (
            QtCore.Qt.ItemIsEnabled
            | QtCore.Qt.ItemIsSelectable
            | QtCore.Qt.ItemIsEditable
        )

    def data(self, index, role):
        """Get data from model for a given cell. Data can have a role that affects display.

<<<<<<< HEAD
        @param QModelIndex index: cell for which data is requested
        @param ItemDataRole role: role for which data is requested

        @return QVariant: data for given cell and role
=======
        Parameters
        ----------
        index : QModelIndex
            Cell for which data is requested.
        role : ItemDataRole
            Role for which data is requested.

        Returns
        -------
        QVariant
            Data for given cell and role.
>>>>>>> 9a0df6f5
        """
        if index.isValid():
            record = self._records[(self._begin + index.row()) % self._max_records]
            if role == QtCore.Qt.TextColorRole:
                return self._color_map.get(record[1], self._fallback_color)
            if role in (
                QtCore.Qt.DisplayRole,
                QtCore.Qt.ToolTipRole,
                QtCore.Qt.EditRole,
            ):
                return record[index.column()]

    def headerData(self, section, orientation, role=None):
        """Data for the table view headers.

<<<<<<< HEAD
        @param int section: number of the column to get header data for
        @param Qt.Orientation orientation: orientation of header (horizontal or vertical)
        @param ItemDataRole role: role for which to get data

        @return QVariant: header data for given column and role
=======
        Parameters
        ----------
        section : int
            Number of the column to get header data for.
        orientation : Qt.Orientation
            Orientation of header (horizontal or vertical).
        role : ItemDataRole
            Role for which to get data.

        Returns
        -------
        QVariant
            Header data for given column and role.
>>>>>>> 9a0df6f5
        """
        if (
            role is None or role == QtCore.Qt.DisplayRole
        ) and orientation == QtCore.Qt.Horizontal:
            try:
                return self._header[section]
            except IndexError:
                pass
        return

    @QtCore.Slot(object)
    def add_record(self, data):
        """Add a single log entry to the end of the table model.
<<<<<<< HEAD
=======

        Parameters
        ----------
        data : logging.LogRecord
            Log record as returned from logging module.
>>>>>>> 9a0df6f5

        Returns
        -------
        bool
            True if adding entry succeeded, False otherwise.
        """
        with self._thread_lock:
            if self._fill_count < self._max_records:
                self.beginInsertRows(QtCore.QModelIndex(), self._end, self._end)
                self._records.append(self._format_log_record(data))
                self._fill_count += 1
                self._end = (self._end + 1) % self._max_records
                self.endInsertRows()
            else:
                row = self._max_records - 1
                self.beginRemoveRows(QtCore.QModelIndex(), 0, 0)
                self._begin = (self._begin + 1) % self._max_records
                self._fill_count -= 1
                self.endRemoveRows()

                self.beginInsertRows(QtCore.QModelIndex(), row, row)
                self._records[self._end] = self._format_log_record(data)
                self._end = (self._end + 1) % self._max_records
                self._fill_count += 1
                self.endInsertRows()

    @QtCore.Slot()
    def clear(self):
        with self._thread_lock:
            self.beginResetModel()
            self._begin = 0
            self._end = 0
            self._fill_count = 0
            self._records = list()
            self.endResetModel()

    @property
    def max_size(self):
        return self._max_records

    @staticmethod
    def _format_log_record(record):
        # Compose message to display
        message = (
            record.getMessage()
        )  # message if hasattr(record, 'message') else record.msg
        if record.exc_info is not None:
            message += f"\n\n{traceback.format_exception(*record.exc_info)[-1][:-1]}"
            tb = "\n".join(traceback.format_exception(*record.exc_info)[:-1])
            if tb:
                message += f"\n{tb}"

        # Create human-readable timestamp
        timestamp = datetime.fromtimestamp(record.created).strftime("%Y-%m-%d %H:%M:%S")

        # return 4 element tuple (timestamp, level, name, message)
        # Avoid problems with Qt by eliminating NULL bytes in strings.
        return timestamp, record.levelname, record.name, message.replace("\0", "\\x00")<|MERGE_RESOLUTION|>--- conflicted
+++ resolved
@@ -33,16 +33,6 @@
     """
 
     _color_map = {
-<<<<<<< HEAD
-        'debug': QtGui.QColor('#77F'),
-        'info': QtGui.QColor('#1F1'),
-        'warning': QtGui.QColor('#F90'),
-        'error': QtGui.QColor('#F11'),
-        'critical': QtGui.QColor('#FF00FF'),
-    }
-    _fallback_color = QtGui.QColor('#FFF')
-    _header = ('Time', 'Level', 'Source', 'Message')
-=======
         "debug": QtGui.QColor("#77F"),
         "info": QtGui.QColor("#1F1"),
         "warning": QtGui.QColor("#F90"),
@@ -51,7 +41,6 @@
     }
     _fallback_color = QtGui.QColor("#FFF")
     _header = ("Time", "Level", "Source", "Message")
->>>>>>> 9a0df6f5
 
     def __init__(self, *args, max_records=10000, **kwargs):
         super().__init__(*args, **kwargs)
@@ -99,12 +88,6 @@
     def data(self, index, role):
         """Get data from model for a given cell. Data can have a role that affects display.
 
-<<<<<<< HEAD
-        @param QModelIndex index: cell for which data is requested
-        @param ItemDataRole role: role for which data is requested
-
-        @return QVariant: data for given cell and role
-=======
         Parameters
         ----------
         index : QModelIndex
@@ -116,7 +99,6 @@
         -------
         QVariant
             Data for given cell and role.
->>>>>>> 9a0df6f5
         """
         if index.isValid():
             record = self._records[(self._begin + index.row()) % self._max_records]
@@ -132,13 +114,6 @@
     def headerData(self, section, orientation, role=None):
         """Data for the table view headers.
 
-<<<<<<< HEAD
-        @param int section: number of the column to get header data for
-        @param Qt.Orientation orientation: orientation of header (horizontal or vertical)
-        @param ItemDataRole role: role for which to get data
-
-        @return QVariant: header data for given column and role
-=======
         Parameters
         ----------
         section : int
@@ -152,7 +127,6 @@
         -------
         QVariant
             Header data for given column and role.
->>>>>>> 9a0df6f5
         """
         if (
             role is None or role == QtCore.Qt.DisplayRole
@@ -166,14 +140,11 @@
     @QtCore.Slot(object)
     def add_record(self, data):
         """Add a single log entry to the end of the table model.
-<<<<<<< HEAD
-=======
 
         Parameters
         ----------
         data : logging.LogRecord
             Log record as returned from logging module.
->>>>>>> 9a0df6f5
 
         Returns
         -------
