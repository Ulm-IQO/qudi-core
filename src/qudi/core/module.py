# -*- coding: utf-8 -*-
"""
This file contains the Qudi module base class.

.. Copyright (c) 2021, the qudi developers. See the AUTHORS.md file at the top-level directory of this
.. distribution and on <https://github.com/Ulm-IQO/qudi-core/>
..
.. This file is part of qudi.
..
.. Qudi is free software: you can redistribute it and/or modify it under the terms of
.. the GNU Lesser General Public License as published by the Free Software Foundation,
.. either version 3 of the License, or (at your option) any later version.
..
.. Qudi is distributed in the hope that it will be useful, but WITHOUT ANY WARRANTY;
.. without even the implied warranty of MERCHANTABILITY or FITNESS FOR A PARTICULAR PURPOSE.
.. See the GNU Lesser General Public License for more details.
..
.. You should have received a copy of the GNU Lesser General Public License along with qudi.
.. If not, see <https://www.gnu.org/licenses/>.
"""
import logging
import os
import copy
import uuid
from abc import abstractmethod
from uuid import uuid4
from fysom import Fysom
from PySide2 import QtCore, QtGui, QtWidgets
from typing import Any, Mapping, Optional, Callable, Union, Dict

from qudi.core.configoption import MissingOption
from qudi.core.statusvariable import StatusVar
from qudi.util.paths import (
    get_module_app_data_path,
    get_daily_directory,
    get_default_data_dir,
)
from qudi.util.yaml import yaml_load, yaml_dump
from qudi.core.meta import ModuleMeta
from qudi.core.logger import get_logger


class ModuleStateMachine(Fysom, QtCore.QObject):
    """
    FIXME
    """

    # do not copy declaration of trigger(self, event, *args, **kwargs), just apply Slot decorator
    trigger = QtCore.Slot(str, result=bool)(Fysom.trigger)

    # signals
    sigStateChanged = QtCore.Signal(object)  # Fysom event

    def __init__(self, callbacks=None, parent=None, **kwargs):
        if callbacks is None:
            callbacks = dict()

        # State machine definition
        # the abbreviations for the event list are the following:
        #   name:   event name,
        #   src:    source state,
        #   dst:    destination state
        fsm_cfg = {
<<<<<<< HEAD
            'initial': 'deactivated',
            'events': [
                {'name': 'activate', 'src': 'deactivated', 'dst': 'idle'},
                {'name': 'deactivate', 'src': 'idle', 'dst': 'deactivated'},
                {'name': 'deactivate', 'src': 'locked', 'dst': 'deactivated'},
                {'name': 'lock', 'src': 'idle', 'dst': 'locked'},
                {'name': 'unlock', 'src': 'locked', 'dst': 'idle'},
            ],
            'callbacks': callbacks,
=======
            "initial": "deactivated",
            "events": [
                {"name": "activate", "src": "deactivated", "dst": "idle"},
                {"name": "deactivate", "src": "idle", "dst": "deactivated"},
                {"name": "deactivate", "src": "locked", "dst": "deactivated"},
                {"name": "lock", "src": "idle", "dst": "locked"},
                {"name": "unlock", "src": "locked", "dst": "idle"},
            ],
            "callbacks": callbacks,
>>>>>>> 9a0df6f5
        }

        # Initialise state machine:
        super().__init__(parent=parent, cfg=fsm_cfg, **kwargs)

    def __call__(self) -> str:
        """
        Returns the current state.
        """
        return self.current

    def on_change_state(self, e: Any) -> None:
        """Fysom callback for all state transitions.

        Parameters
        ----------
        e : object
            Fysom event object passed through all state transition callbacks.
        """
        self.sigStateChanged.emit(e)

    @QtCore.Slot()
    def activate(self) -> None:
        super().activate()

    @QtCore.Slot()
    def deactivate(self) -> None:
        super().deactivate()

    @QtCore.Slot()
    def lock(self) -> None:
        super().lock()

    @QtCore.Slot()
    def unlock(self) -> None:
        super().unlock()


class Base(QtCore.QObject, metaclass=ModuleMeta):
    """Base class for all loadable modules

    * Ensure that the program will not die during the load of modules
    * Initialize modules
    * Provides a self identification of the used module
    * per-module logging facility
    * Provides a self de-initialization of the used module
    * Get your own configuration (for save)
    * Get name of status variables
    * Get status variables
    * Reload module data (from saved variables)
    """

    _threaded = False

    # FIXME: This __new__ implementation has the sole purpose to circumvent a known PySide2(6) bug.
    #  See https://bugreports.qt.io/browse/PYSIDE-1434 for more details.
    def __new__(cls, *args, **kwargs):
        abstract = getattr(cls, "__abstractmethods__", frozenset())
        if abstract:
            raise TypeError(
                f'Can\'t instantiate abstract class "{cls.__name__}" '
<<<<<<< HEAD
                f'with abstract methods {set(abstract)}'
=======
                f"with abstract methods {set(abstract)}"
>>>>>>> 9a0df6f5
            )
        return super().__new__(cls, *args, **kwargs)

    def __init__(
        self,
        qudi_main_weakref: Any,
        name: str,
        config: Optional[Mapping[str, Any]] = None,
        callbacks: Optional[Mapping[str, Callable]] = None,
        **kwargs,
    ):
<<<<<<< HEAD
        """Initialise Base instance. Set up its state machine and initialize ConfigOption meta
=======
        """Initialize Base instance. Set up its state machine and initialize ConfigOption meta
>>>>>>> 9a0df6f5
        attributes from given config.

        Parameters
        ----------
        self : object
            The object being initialized.
        name : str
            Unique name for this module instance.
        configuration : dict
            Parameters from the configuration file.
        callbacks : dict
            Dictionary specifying functions to be run on state machine transitions.
        """
        super().__init__(**kwargs)

        if config is None:
            config = dict()
        if callbacks is None:
            callbacks = dict()

        # Keep weak reference to qudi main instance
        self.__qudi_main_weakref = qudi_main_weakref

        # Create logger instance for module
        self.__logger = get_logger(f"{self.__module__}.{self.__class__.__name__}")

        # Create a copy of the _meta class dict and attach it to the created instance
        self._meta = copy.deepcopy(self._meta)
        # Add additional meta info to _meta dict
        self._meta["name"] = name
        self._meta["uuid"] = uuid4()
        self._meta["configuration"] = copy.deepcopy(config)

        # set instance attributes according to config_option meta objects
        self.__initialize_config_options(config)

        # set instance attributes according to connector meta objects
        self.__initialize_connectors()

        # Initialize module FSM
        default_callbacks = {
<<<<<<< HEAD
            'on_before_activate': self.__activation_callback,
            'on_before_deactivate': self.__deactivation_callback,
=======
            "on_before_activate": self.__activation_callback,
            "on_before_deactivate": self.__deactivation_callback,
>>>>>>> 9a0df6f5
        }
        default_callbacks.update(callbacks)
        self.module_state = ModuleStateMachine(parent=self, callbacks=default_callbacks)
        return

    def __initialize_config_options(self, config: Optional[Mapping[str, Any]]) -> None:
        for attr_name, cfg_opt in self._meta["config_options"].items():
            if cfg_opt.name in config:
                cfg_val = copy.deepcopy(config[cfg_opt.name])
            else:
                if cfg_opt.missing == MissingOption.error:
                    raise ValueError(
                        f'Required ConfigOption "{cfg_opt.name}" not given in configuration.\n'
                        f"Configuration is: {config}"
                    )
                msg = (
                    f'No ConfigOption "{cfg_opt.name}" configured, using default value '
                    f'"{cfg_opt.default}" instead.'
                )
                cfg_val = copy.deepcopy(cfg_opt.default)
                if cfg_opt.missing == MissingOption.warn:
                    self.log.warning(msg)
                elif cfg_opt.missing == MissingOption.info:
                    self.log.info(msg)
            if cfg_opt.check(cfg_val):
                cfg_val = cfg_opt.convert(cfg_val)
                if cfg_opt.constructor_function is not None:
                    cfg_val = cfg_opt.constructor_function(self, cfg_val)
                setattr(self, attr_name, cfg_val)

    def __initialize_connectors(self) -> None:
        for attr_name, conn in self._meta["connectors"].items():
            setattr(self, attr_name, conn)

    def __eq__(self, other):
        if isinstance(other, Base):
            return self.module_uuid == other.module_uuid
        return super().__eq__(other)

    def __hash__(self):
        return self.module_uuid.int

    @QtCore.Slot()
    def move_to_main_thread(self) -> None:
        """Method that will move this module into the main/manager thread."""
        if QtCore.QThread.currentThread() != self.thread():
            QtCore.QMetaObject.invokeMethod(
<<<<<<< HEAD
                self, 'move_to_main_thread', QtCore.Qt.BlockingQueuedConnection
=======
                self, "move_to_main_thread", QtCore.Qt.BlockingQueuedConnection
>>>>>>> 9a0df6f5
            )
        else:
            self.moveToThread(QtCore.QCoreApplication.instance().thread())

    @property
    def module_thread(self) -> Union[QtCore.QThread, None]:
        """Read-only property returning the current module QThread instance if the module is
        threaded. Returns None otherwise.
        """
        if self._threaded:
            return self.thread()
        return None

    @property
    def module_name(self) -> str:
        """Read-only property returning the module name of this module instance as specified in the
        config.
        """
        return self._meta["name"]

    @property
    def module_base(self) -> str:
        """Read-only property returning the module base of this module instance
        ('hardware' 'logic' or 'gui')
        """
        return self._meta["base"]

    @property
    def module_uuid(self) -> uuid.UUID:
        """Read-only property returning a unique uuid for this module instance."""
<<<<<<< HEAD
        return self._meta['uuid']
=======
        return self._meta["uuid"]
>>>>>>> 9a0df6f5

    @property
    def module_default_data_dir(self) -> str:
        """Read-only property returning the generic default directory in which to save data.
        Module implementations can overwrite this property with a custom path but should only do so
        with a very good reason.
        """
        config = self._qudi_main.configuration
        data_root = config["default_data_dir"]
        if data_root is None:
            data_root = get_default_data_dir()
<<<<<<< HEAD
        if config['daily_data_dirs']:
=======
        if config["daily_data_dirs"]:
>>>>>>> 9a0df6f5
            data_dir = os.path.join(
                get_daily_directory(root=data_root), self.module_name
            )
        else:
            data_dir = os.path.join(data_root, self.module_name)
        return data_dir

    @property
    def module_status_variables(self) -> Dict[str, Any]:
        variables = dict()
        try:
            for attr_name, var in self._meta["status_variables"].items():
                if hasattr(self, attr_name):
                    value = getattr(self, attr_name)
                    if not isinstance(value, StatusVar):
                        if var.representer_function is not None:
                            value = var.representer_function(self, value)
                        variables[var.name] = value
        except:
            self.log.exception("Error while collecting status variables:")
        return variables

    @property
    def _qudi_main(self) -> Any:
        qudi_main = self.__qudi_main_weakref()
        if qudi_main is None:
            raise RuntimeError(
                "Unexpected missing qudi main instance. It has either been deleted or garbage "
                "collected."
            )
        return qudi_main

    @property
    def log(self) -> logging.Logger:
        """Returns the module logger instance"""
        return self.__logger

    @property
    def is_module_threaded(self) -> bool:
        """Returns whether the module shall be started in its own thread."""
        return self._threaded

    def __activation_callback(self, event=None) -> bool:
        """Restore status variables before activation and invoke on_activate method."""
        try:
            self._load_status_variables()
            self.on_activate()
        except:
            self.log.exception("Exception during activation:")
            return False
        return True

    def __deactivation_callback(self, event=None) -> bool:
        """Invoke on_deactivate method and save status variables afterwards even if deactivation
        fails.
        """
        try:
            self.on_deactivate()
        except:
            self.log.exception("Exception during deactivation:")
        finally:
            # save status variables even if deactivation failed
            self._dump_status_variables()
        return True

    def _load_status_variables(self) -> None:
        """Load status variables from app data directory on disc."""
        # Load status variables from app data directory
        file_path = get_module_app_data_path(
            self.__class__.__name__, self.module_base, self.module_name
        )
        try:
            variables = yaml_load(file_path, ignore_missing=True)
        except:
            variables = dict()
            self.log.exception("Failed to load status variables:")

        # Set instance attributes according to StatusVar meta objects
        try:
            for attr_name, var in self._meta["status_variables"].items():
                value = variables.get(var.name, copy.deepcopy(var.default))
                if var.constructor_function is not None:
                    value = var.constructor_function(self, value)
                setattr(self, attr_name, value)
        except:
            self.log.exception("Error while settings status variables:")

    def _dump_status_variables(self) -> None:
        """Dump status variables to app data directory on disc.

        This method can also be used to manually dump status variables independent of the automatic
        dump during module deactivation.
        """
        file_path = get_module_app_data_path(
            self.__class__.__name__, self.module_base, self.module_name
        )
        # collect StatusVar values into dictionary
        variables = self.module_status_variables
        # Save to file if any StatusVars have been found
        if variables:
            try:
                yaml_dump(file_path, variables)
            except:
<<<<<<< HEAD
                self.log.exception('Failed to save status variables:')
=======
                self.log.exception("Failed to save status variables:")
>>>>>>> 9a0df6f5

    def _send_balloon_message(
        self,
        title: str,
        message: str,
        time: Optional[float] = None,
        icon: Optional[QtGui.QIcon] = None,
    ) -> None:
        qudi_main = self.__qudi_main_weakref()
        if qudi_main is None:
            return
        if qudi_main.gui is None:
            log = get_logger("balloon-message")
            log.warning(f"{title}:\n{message}")
            return
        qudi_main.gui.balloon_message(title, message, time, icon)

    def _send_pop_up_message(self, title: str, message: str):
        qudi_main = self.__qudi_main_weakref()
        if qudi_main is None:
            return
        if qudi_main.gui is None:
            log = get_logger("pop-up-message")
            log.warning(f"{title}:\n{message}")
            return
        qudi_main.gui.pop_up_message(title, message)

    def connect_modules(self, connections: Mapping[str, Any]) -> None:
        """Connects given modules (values) to their respective Connector (keys).

        DO NOT CALL THIS METHOD UNLESS YOU KNOW WHAT YOU ARE DOING!
        """
        # Sanity checks
        conn_names = set(conn.name for conn in self._meta["connectors"].values())
        mandatory_conn = set(
            conn.name for conn in self._meta["connectors"].values() if not conn.optional
        )
        configured_conn = set(connections)
        if not configured_conn.issubset(conn_names):
            raise KeyError(
<<<<<<< HEAD
                f'Mismatch of connectors in configuration {configured_conn} and module '
                f'Connector meta objects {conn_names}.'
            )
        if not mandatory_conn.issubset(configured_conn):
            raise ValueError(
                f'Not all mandatory connectors are specified in config.\n'
                f'Mandatory connectors are: {mandatory_conn}'
=======
                f"Mismatch of connectors in configuration {configured_conn} and module "
                f"Connector meta objects {conn_names}."
            )
        if not mandatory_conn.issubset(configured_conn):
            raise ValueError(
                f"Not all mandatory connectors are specified in config.\n"
                f"Mandatory connectors are: {mandatory_conn}"
>>>>>>> 9a0df6f5
            )

        # Iterate through module connectors and connect them if possible
        for conn in self._meta["connectors"].values():
            target = connections.get(conn.name, None)
            if target is None:
                continue
            if conn.is_connected:
                raise RuntimeError(
                    f'Connector "{conn.name}" already connected.\n'
                    f'Call "disconnect_modules()" before trying to reconnect.'
                )
            conn.connect(target)

    def disconnect_modules(self) -> None:
        """Disconnects all Connector instances for this module.

        DO NOT CALL THIS METHOD UNLESS YOU KNOW WHAT YOU ARE DOING!
        """
        for conn in self._meta["connectors"].values():
            conn.disconnect()

    @abstractmethod
    def on_activate(self) -> None:
        """Method called when module is activated. Must be implemented by actual qudi module."""
<<<<<<< HEAD
        raise NotImplementedError('Please implement and specify the activation method.')
=======
        raise NotImplementedError("Please implement and specify the activation method.")
>>>>>>> 9a0df6f5

    @abstractmethod
    def on_deactivate(self) -> None:
        """Method called when module is deactivated. Must be implemented by actual qudi module."""
        raise NotImplementedError(
<<<<<<< HEAD
            'Please implement and specify the deactivation method.'
=======
            "Please implement and specify the deactivation method."
>>>>>>> 9a0df6f5
        )


class LogicBase(Base):
    """ """

    _threaded = True


class GuiBase(Base):
    """This is the GUI base class. It provides functions that every GUI module should have."""

    _threaded = False
    __window_geometry = StatusVar(name="_GuiBase__window_geometry", default=None)
    __window_state = StatusVar(name="_GuiBase__window_state", default=None)

    @abstractmethod
    def show(self) -> None:
        raise NotImplementedError(
<<<<<<< HEAD
            'Every GUI module needs to implement the show() method!'
=======
            "Every GUI module needs to implement the show() method!"
>>>>>>> 9a0df6f5
        )

    def _save_window_geometry(self, window: QtWidgets.QMainWindow) -> None:
        try:
            self.__window_geometry = (
<<<<<<< HEAD
                window.saveGeometry().toHex().data().decode('utf-8')
=======
                window.saveGeometry().toHex().data().decode("utf-8")
>>>>>>> 9a0df6f5
            )
        except:
            self.log.exception("Unable to save window geometry:")
            self.__window_geometry = None
        try:
            self.__window_state = window.saveState().toHex().data().decode("utf-8")
        except:
            self.log.exception("Unable to save window geometry:")
            self.__window_state = None

    def _restore_window_geometry(self, window: QtWidgets.QMainWindow) -> bool:
        if isinstance(self.__window_geometry, str):
            try:
                encoded = QtCore.QByteArray(self.__window_geometry.encode("utf-8"))
                window.restoreGeometry(QtCore.QByteArray.fromHex(encoded))
            except:
                self.log.exception("Unable to restore window geometry:")
        if isinstance(self.__window_state, str):
            try:
                encoded = QtCore.QByteArray(self.__window_state.encode("utf-8"))
                return window.restoreState(QtCore.QByteArray.fromHex(encoded))
            except:
                self.log.exception("Unable to restore window state:")
        return False<|MERGE_RESOLUTION|>--- conflicted
+++ resolved
@@ -61,17 +61,6 @@
         #   src:    source state,
         #   dst:    destination state
         fsm_cfg = {
-<<<<<<< HEAD
-            'initial': 'deactivated',
-            'events': [
-                {'name': 'activate', 'src': 'deactivated', 'dst': 'idle'},
-                {'name': 'deactivate', 'src': 'idle', 'dst': 'deactivated'},
-                {'name': 'deactivate', 'src': 'locked', 'dst': 'deactivated'},
-                {'name': 'lock', 'src': 'idle', 'dst': 'locked'},
-                {'name': 'unlock', 'src': 'locked', 'dst': 'idle'},
-            ],
-            'callbacks': callbacks,
-=======
             "initial": "deactivated",
             "events": [
                 {"name": "activate", "src": "deactivated", "dst": "idle"},
@@ -81,7 +70,6 @@
                 {"name": "unlock", "src": "locked", "dst": "idle"},
             ],
             "callbacks": callbacks,
->>>>>>> 9a0df6f5
         }
 
         # Initialise state machine:
@@ -143,11 +131,7 @@
         if abstract:
             raise TypeError(
                 f'Can\'t instantiate abstract class "{cls.__name__}" '
-<<<<<<< HEAD
-                f'with abstract methods {set(abstract)}'
-=======
                 f"with abstract methods {set(abstract)}"
->>>>>>> 9a0df6f5
             )
         return super().__new__(cls, *args, **kwargs)
 
@@ -159,11 +143,7 @@
         callbacks: Optional[Mapping[str, Callable]] = None,
         **kwargs,
     ):
-<<<<<<< HEAD
-        """Initialise Base instance. Set up its state machine and initialize ConfigOption meta
-=======
         """Initialize Base instance. Set up its state machine and initialize ConfigOption meta
->>>>>>> 9a0df6f5
         attributes from given config.
 
         Parameters
@@ -205,13 +185,8 @@
 
         # Initialize module FSM
         default_callbacks = {
-<<<<<<< HEAD
-            'on_before_activate': self.__activation_callback,
-            'on_before_deactivate': self.__deactivation_callback,
-=======
             "on_before_activate": self.__activation_callback,
             "on_before_deactivate": self.__deactivation_callback,
->>>>>>> 9a0df6f5
         }
         default_callbacks.update(callbacks)
         self.module_state = ModuleStateMachine(parent=self, callbacks=default_callbacks)
@@ -259,11 +234,7 @@
         """Method that will move this module into the main/manager thread."""
         if QtCore.QThread.currentThread() != self.thread():
             QtCore.QMetaObject.invokeMethod(
-<<<<<<< HEAD
-                self, 'move_to_main_thread', QtCore.Qt.BlockingQueuedConnection
-=======
                 self, "move_to_main_thread", QtCore.Qt.BlockingQueuedConnection
->>>>>>> 9a0df6f5
             )
         else:
             self.moveToThread(QtCore.QCoreApplication.instance().thread())
@@ -294,11 +265,7 @@
     @property
     def module_uuid(self) -> uuid.UUID:
         """Read-only property returning a unique uuid for this module instance."""
-<<<<<<< HEAD
-        return self._meta['uuid']
-=======
         return self._meta["uuid"]
->>>>>>> 9a0df6f5
 
     @property
     def module_default_data_dir(self) -> str:
@@ -310,11 +277,7 @@
         data_root = config["default_data_dir"]
         if data_root is None:
             data_root = get_default_data_dir()
-<<<<<<< HEAD
-        if config['daily_data_dirs']:
-=======
         if config["daily_data_dirs"]:
->>>>>>> 9a0df6f5
             data_dir = os.path.join(
                 get_daily_directory(root=data_root), self.module_name
             )
@@ -418,11 +381,7 @@
             try:
                 yaml_dump(file_path, variables)
             except:
-<<<<<<< HEAD
-                self.log.exception('Failed to save status variables:')
-=======
                 self.log.exception("Failed to save status variables:")
->>>>>>> 9a0df6f5
 
     def _send_balloon_message(
         self,
@@ -463,15 +422,6 @@
         configured_conn = set(connections)
         if not configured_conn.issubset(conn_names):
             raise KeyError(
-<<<<<<< HEAD
-                f'Mismatch of connectors in configuration {configured_conn} and module '
-                f'Connector meta objects {conn_names}.'
-            )
-        if not mandatory_conn.issubset(configured_conn):
-            raise ValueError(
-                f'Not all mandatory connectors are specified in config.\n'
-                f'Mandatory connectors are: {mandatory_conn}'
-=======
                 f"Mismatch of connectors in configuration {configured_conn} and module "
                 f"Connector meta objects {conn_names}."
             )
@@ -479,7 +429,6 @@
             raise ValueError(
                 f"Not all mandatory connectors are specified in config.\n"
                 f"Mandatory connectors are: {mandatory_conn}"
->>>>>>> 9a0df6f5
             )
 
         # Iterate through module connectors and connect them if possible
@@ -505,21 +454,13 @@
     @abstractmethod
     def on_activate(self) -> None:
         """Method called when module is activated. Must be implemented by actual qudi module."""
-<<<<<<< HEAD
-        raise NotImplementedError('Please implement and specify the activation method.')
-=======
         raise NotImplementedError("Please implement and specify the activation method.")
->>>>>>> 9a0df6f5
 
     @abstractmethod
     def on_deactivate(self) -> None:
         """Method called when module is deactivated. Must be implemented by actual qudi module."""
         raise NotImplementedError(
-<<<<<<< HEAD
-            'Please implement and specify the deactivation method.'
-=======
             "Please implement and specify the deactivation method."
->>>>>>> 9a0df6f5
         )
 
 
@@ -539,21 +480,13 @@
     @abstractmethod
     def show(self) -> None:
         raise NotImplementedError(
-<<<<<<< HEAD
-            'Every GUI module needs to implement the show() method!'
-=======
             "Every GUI module needs to implement the show() method!"
->>>>>>> 9a0df6f5
         )
 
     def _save_window_geometry(self, window: QtWidgets.QMainWindow) -> None:
         try:
             self.__window_geometry = (
-<<<<<<< HEAD
-                window.saveGeometry().toHex().data().decode('utf-8')
-=======
                 window.saveGeometry().toHex().data().decode("utf-8")
->>>>>>> 9a0df6f5
             )
         except:
             self.log.exception("Unable to save window geometry:")
