# -*- coding: utf-8 -*-
"""
This file contains the Qudi module base class.

Copyright (c) 2021, the qudi developers. See the AUTHORS.md file at the top-level directory of this
distribution and on <https://github.com/Ulm-IQO/qudi-core/>

This file is part of qudi.

Qudi is free software: you can redistribute it and/or modify it under the terms of
the GNU Lesser General Public License as published by the Free Software Foundation,
either version 3 of the License, or (at your option) any later version.

Qudi is distributed in the hope that it will be useful, but WITHOUT ANY WARRANTY;
without even the implied warranty of MERCHANTABILITY or FITNESS FOR A PARTICULAR PURPOSE.
See the GNU Lesser General Public License for more details.

You should have received a copy of the GNU Lesser General Public License along with qudi.
If not, see <https://www.gnu.org/licenses/>.
"""

import logging
import os
import copy
import uuid
from enum import Enum
from abc import abstractmethod
from uuid import uuid4
from fysom import Fysom
from PySide2 import QtCore, QtGui, QtWidgets
from typing import Any, Mapping, MutableMapping, Optional, Union, Dict

from qudi.core.configoption import MissingAction
from qudi.core.statusvariable import StatusVar
<<<<<<< HEAD
from qudi.util.paths import get_module_app_data_path, get_daily_directory, get_default_data_dir, get_appdata_dir
=======
from qudi.core.connector import ModuleConnectionError
from qudi.util.paths import get_module_app_data_path, get_daily_directory, get_default_data_dir
>>>>>>> c0c42070
from qudi.util.yaml import yaml_load, yaml_dump
from qudi.core.meta import QudiObjectMeta
from qudi.core.logger import get_logger


class ModuleState(Enum):
    DEACTIVATED = 'deactivated'
    IDLE = 'idle'
    LOCKED = 'locked'


class ModuleBase(Enum):
    HARDWARE = 'hardware'
    LOGIC = 'logic'
    GUI = 'gui'


class ModuleStateMachine(Fysom):
    """
    FIXME
    """
    # do not copy declaration of trigger(self, event, *args, **kwargs), just apply Slot decorator
    trigger = QtCore.Slot(str, result=bool)(Fysom.trigger)

    # signals
    sigStateChanged = QtCore.Signal(object)  # Fysom event

    def __init__(self, callbacks=None, parent=None, **kwargs):
        if callbacks is None:
            callbacks = dict()

        # State machine definition
        # the abbreviations for the event list are the following:
        #   name:   event name,
        #   src:    source state,
        #   dst:    destination state
        fsm_cfg = {'initial': 'deactivated',
                   'events': [{'name': 'activate', 'src': 'deactivated', 'dst': 'idle'},
                              {'name': 'deactivate', 'src': 'idle', 'dst': 'deactivated'},
                              {'name': 'deactivate', 'src': 'locked', 'dst': 'deactivated'},
                              {'name': 'lock', 'src': 'idle', 'dst': 'locked'},
                              {'name': 'unlock', 'src': 'locked', 'dst': 'idle'}],
                   'callbacks': callbacks}

        # Initialise state machine:
        super().__init__(parent=parent, cfg=fsm_cfg, **kwargs)

    def __call__(self) -> str:
        """
        Returns the current state.
        """
        return self.current

    def on_change_state(self, e: Any) -> None:
        """
        Fysom callback for all state transitions.

        @param object e: Fysom event object passed through all state transition callbacks
        """
        self.sigStateChanged.emit(e)

    @QtCore.Slot()
    def activate(self) -> None:
        super().activate()

    @QtCore.Slot()
    def deactivate(self) -> None:
        super().deactivate()

    @QtCore.Slot()
    def lock(self) -> None:
        super().lock()

    @QtCore.Slot()
    def unlock(self) -> None:
        super().unlock()


class Base(QtCore.QObject, metaclass=QudiObjectMeta):
    """ Base class for all loadable modules

    * Ensure that the program will not die during the load of modules
    * Initialize modules
    * Provides a self identification of the used module
    * per-module logging facility
    * Provides a self de-initialization of the used module
    * Get your own configuration (for save)
    * Get name of status variables
    * Get status variables
    * Reload module data (from saved variables)
    """
    _threaded = False

    # FIXME: This __new__ implementation has the sole purpose to circumvent a known PySide2(6) bug.
    #  See https://bugreports.qt.io/browse/PYSIDE-1434 for more details.
    def __new__(cls, *args, **kwargs):
        abstract = getattr(cls, '__abstractmethods__', frozenset())
        if abstract:
            raise TypeError(f'Can\'t instantiate abstract class "{cls.__name__}" '
                            f'with abstract methods {set(abstract)}')
        return super().__new__(cls, *args, **kwargs)

    def __init__(self,
                 qudi_main_weakref: Any,
                 name: str,
                 options: Optional[Mapping[str, Any]] = None,
                 connections: Optional[MutableMapping[str, Any]] = None,
                 **kwargs):
        """ Initialize Base instance. Set up its state machine, initializes ConfigOption meta
        attributes from given config and connects activated module dependencies.

        @param object self: the object being initialized
        @param str name: unique name for this module instance
        @param dict configuration: parameters from the configuration file
        @param dict callbacks: dict specifying functions to be run on state machine transitions
        """
        super().__init__(**kwargs)

        if options is None:
            options = dict()
        if connections is None:
            connections = dict()

        # Keep weak reference to qudi main instance
        self.__qudi_main_weakref = qudi_main_weakref

        # Create logger instance for module
        self.__logger = get_logger(f'{self.__module__}.{self.__class__.__name__}:{name}')

        # Add additional module info
        self.__module_name = name
        self.__module_uuid = uuid4()
        if isinstance(self, GuiBase):
            self.__module_base = 'gui'
        elif isinstance(self, LogicBase):
            self.__module_base = 'logic'
        else:
            self.__module_base = 'hardware'

        # Initialize module FSM
        fsm_callbacks = {'on_before_activate'  : self.__activation_callback,
                         'on_before_deactivate': self.__deactivation_callback}
        self.module_state = ModuleStateMachine(parent=self, callbacks=fsm_callbacks)

        # set instance attributes according to ConfigOption meta-objects
        self.__init_config_options(options)
        # connect other modules according to Connector meta-objects
        self.__connect_modules(connections)

    def __init_config_options(self, option_values: Optional[Mapping[str, Any]]) -> None:
        for attr_name, cfg_opt in self._meta['config_options'].items():
            try:
                value = option_values[cfg_opt.name]
            except KeyError:
                if cfg_opt.missing_action == MissingAction.ERROR:
                    raise ValueError(
                        f'Required ConfigOption "{cfg_opt.name}" not given in module configuration '
                        f'options:\n{option_values}'
                    )
                msg = f'No ConfigOption "{cfg_opt.name}" configured, using default value ' \
                      f'"{cfg_opt.default}" instead.'
                if cfg_opt.missing_action == MissingAction.WARN:
                    self.log.warning(msg)
                elif cfg_opt.missing_action == MissingAction.INFO:
                    self.log.info(msg)
            else:
                cfg_opt.construct(self, copy.deepcopy(value))

    def __eq__(self, other):
        if isinstance(other, Base):
            return self.module_uuid == other.module_uuid
        return super().__eq__(other)

    def __hash__(self):
        return self.module_uuid.int

    @QtCore.Slot()
    def move_to_main_thread(self) -> None:
        """ Method that will move this module into the main/manager thread.
        """
        if QtCore.QThread.currentThread() != self.thread():
            QtCore.QMetaObject.invokeMethod(self,
                                            'move_to_main_thread',
                                            QtCore.Qt.BlockingQueuedConnection)
        else:
            self.moveToThread(QtCore.QCoreApplication.instance().thread())

    @property
    def module_thread(self) -> Union[QtCore.QThread, None]:
        """ Read-only property returning the current module QThread instance if the module is
        threaded. Returns None otherwise.
        """
        if self._threaded:
            return self.thread()
        return None

    @property
    def module_name(self) -> str:
        """ Read-only property returning the module name of this module instance as specified in the
        config.
        """
        return self.__module_name

    @property
    def module_base(self) -> str:
        """ Read-only property returning the module base of this module instance
        ('hardware' 'logic' or 'gui')
        """
        return self.__module_base

    @property
    def module_uuid(self) -> uuid.UUID:
        """ Read-only property returning a unique uuid for this module instance.
        """
        return self.__module_uuid

    @property
    def module_default_data_dir(self) -> str:
        """ Read-only property returning the generic default directory in which to save data.
        Module implementations can overwrite this property with a custom path but should only do so
        with a very good reason.
        """
        config = self._qudi_main.configuration
        data_root = config['default_data_dir']
        if data_root is None:
            data_root = get_default_data_dir()
        if config['daily_data_dirs']:
            data_dir = os.path.join(get_daily_directory(root=data_root), self.module_name)
        else:
            data_dir = os.path.join(data_root, self.module_name)
        return data_dir

    @property
    def module_status_variables(self) -> Dict[str, Any]:
<<<<<<< HEAD
        variables = dict()
        try:
            for attr_name, var in self._meta['status_variables'].items():
                try:
                    value = getattr(self, attr_name)
                except AttributeError:
                    pass
                else:
                    if not isinstance(value, StatusVar):
                        if var.representer_function is not None:
                            value = var.representer_function(self, value)
                        variables[var.name] = value
        except:
            self.log.exception('Error while collecting status variables:')
        return variables
=======
        return {var.name: var.represent(self) for var in self._meta['status_variables'].values()}
>>>>>>> c0c42070

    @property
    def _qudi_main(self) -> Any:
        qudi_main = self.__qudi_main_weakref()
        if qudi_main is None:
            raise RuntimeError(
                'Unexpected missing qudi main instance. It has either been deleted or garbage '
                'collected.'
            )
        return qudi_main

    @property
    def log(self) -> logging.Logger:
        """ Returns the module logger instance
        """
        return self.__logger

    @property
    def is_module_threaded(self) -> bool:
        """ Returns whether the module shall be started in its own thread.
        """
        return self._threaded

    def __activation_callback(self, event=None) -> bool:
        """ Restore status variables before activation and invoke on_activate method.
        """
        try:
            self._load_status_variables()
            self.on_activate()
        except:
            self.log.exception('Exception during activation:')
            return False
        return True

    def __deactivation_callback(self, event=None) -> bool:
        """ Invoke on_deactivate method and save status variables afterwards even if deactivation
        fails.
        """
        try:
            self.on_deactivate()
        except:
            self.log.exception('Exception during deactivation:')
        finally:
            # save status variables even if deactivation failed
            self._dump_status_variables()
            self.__disconnect_modules()
        return True

    def _load_status_variables(self) -> None:
        """ Load status variables from app data directory on disc.
        """
        # Load status variables from app data directory
        file_path = get_module_app_data_path(self.__class__.__name__,
                                             self.module_base,
                                             self.module_name)
        try:
            variables = yaml_load(file_path, ignore_missing=True)
        except:
            variables = dict()
            self.log.exception('Failed to load status variables:')

<<<<<<< HEAD
        # Set instance attributes according to StatusVar meta objects
        try:
            for attr_name, var in self._meta['status_variables'].items():
                try:
                    if var.constructor_function is not None:
                        value = var.constructor_function(self, value)
=======
        # Set instance attributes according to StatusVar meta-objects
        if variables:
            for var in self._meta['status_variables'].values():
>>>>>>> c0c42070
                try:
                    value = variables[var.name]
                except KeyError:
                    continue
                try:
<<<<<<< HEAD
                    if var.constructor_function is not None:
                        value = var.constructor_function(self, value)
                    setattr(self, attr_name, value)
                except:
                    self.log.exception(f'Error while settings status variable "{var.name}":')
=======
                    var.construct(self, value)
                except:
                    self.log.exception(f'Error while restoring status variable "{var.name}":')
>>>>>>> c0c42070

    def _dump_status_variables(self) -> None:
        """ Dump status variables to app data directory on disc.

        This method can also be used to manually dump status variables independent of the automatic
        dump during module deactivation.
        """
        file_path = get_module_app_data_path(self.__class__.__name__,
                                             self.module_base,
                                             self.module_name)
        # collect StatusVar values into dictionary
        try:
            variables = self.module_status_variables
        except:
            self.log.exception('Error while representing status variables for saving:')
            variables = dict()

        # Save to file if any StatusVars have been found
        if variables:
            try:
                yaml_dump(file_path, variables)
            except:
                self.log.exception('Failed to save status variables:')

    def _send_balloon_message(self, title: str, message: str, time: Optional[float] = None,
                              icon: Optional[QtGui.QIcon] = None) -> None:
        qudi_main = self.__qudi_main_weakref()
        if qudi_main is None:
            return
        if qudi_main.gui is None:
            log = get_logger('balloon-message')
            log.warning(f'{title}:\n{message}')
            return
        qudi_main.gui.balloon_message(title, message, time, icon)

    def _send_pop_up_message(self, title: str, message: str):
        qudi_main = self.__qudi_main_weakref()
        if qudi_main is None:
            return
        if qudi_main.gui is None:
            log = get_logger('pop-up-message')
            log.warning(f'{title}:\n{message}')
            return
        qudi_main.gui.pop_up_message(title, message)

    def __connect_modules(self, connections: MutableMapping[str, Any]) -> None:
        """ Connects given modules (values) to their respective Connector (keys). """
        try:
            # Iterate through all module connectors and try to connect them to targets
            for connector in self._meta['connectors'].values():
                target = connections.pop(connector.name, None)
                if target is None:
                    if not connector.optional:
                        raise ModuleConnectionError(
                            f'Mandatory module connector "{connector.name}" not configured.'
                        )
                else:
                    connector.connect(self, target)
        except Exception:
            self.__disconnect_modules()
            raise

        # Warn if too many connections have been configured
        if connections:
            self.log.warning(
                f'Module config contains additional connectors that are ignored. Please remove '
                f'the following connections from the configuration: {list(connections)}'
            )

    def __disconnect_modules(self) -> None:
        """ Disconnects all Connector instances for this module. """
        for connector in self._meta['connectors'].values():
            connector.disconnect(self)

    @abstractmethod
    def on_activate(self) -> None:
        """ Method called when module is activated. Must be implemented by actual qudi module.
        """
        raise NotImplementedError('Please implement and specify the activation method.')

    @abstractmethod
    def on_deactivate(self) -> None:
        """ Method called when module is deactivated. Must be implemented by actual qudi module.
        """
        raise NotImplementedError('Please implement and specify the deactivation method.')


class LogicBase(Base):
    """
    """
    _threaded = True


class GuiBase(Base):
    """This is the GUI base class. It provides functions that every GUI module should have.
    """
    _threaded = False
    __window_geometry = StatusVar(name='_GuiBase__window_geometry', default=None)
    __window_state = StatusVar(name='_GuiBase__window_state', default=None)

    @abstractmethod
    def show(self) -> None:
        raise NotImplementedError('Every GUI module needs to implement the show() method!')

    def _save_window_geometry(self, window: QtWidgets.QMainWindow) -> None:
        try:
            self.__window_geometry = window.saveGeometry().toHex().data().decode('utf-8')
        except:
            self.log.exception('Unable to save window geometry:')
            self.__window_geometry = None
        try:
            self.__window_state = window.saveState().toHex().data().decode('utf-8')
        except:
            self.log.exception('Unable to save window geometry:')
            self.__window_state = None

    def _restore_window_geometry(self, window: QtWidgets.QMainWindow) -> bool:
        if isinstance(self.__window_geometry, str):
            try:
                encoded = QtCore.QByteArray(self.__window_geometry.encode('utf-8'))
                window.restoreGeometry(QtCore.QByteArray.fromHex(encoded))
            except:
                self.log.exception('Unable to restore window geometry:')
        if isinstance(self.__window_state, str):
            try:
                encoded = QtCore.QByteArray(self.__window_state.encode('utf-8'))
                return window.restoreState(QtCore.QByteArray.fromHex(encoded))
            except:
                self.log.exception('Unable to restore window state:')
        return False<|MERGE_RESOLUTION|>--- conflicted
+++ resolved
@@ -32,12 +32,8 @@
 
 from qudi.core.configoption import MissingAction
 from qudi.core.statusvariable import StatusVar
-<<<<<<< HEAD
-from qudi.util.paths import get_module_app_data_path, get_daily_directory, get_default_data_dir, get_appdata_dir
-=======
 from qudi.core.connector import ModuleConnectionError
 from qudi.util.paths import get_module_app_data_path, get_daily_directory, get_default_data_dir
->>>>>>> c0c42070
 from qudi.util.yaml import yaml_load, yaml_dump
 from qudi.core.meta import QudiObjectMeta
 from qudi.core.logger import get_logger
@@ -165,7 +161,7 @@
         self.__qudi_main_weakref = qudi_main_weakref
 
         # Create logger instance for module
-        self.__logger = get_logger(f'{self.__module__}.{self.__class__.__name__}:{name}')
+        self.__logger = get_logger(f'{self.__module__}.{self.__class__.__name__}/{name}')
 
         # Add additional module info
         self.__module_name = name
@@ -272,25 +268,7 @@
 
     @property
     def module_status_variables(self) -> Dict[str, Any]:
-<<<<<<< HEAD
-        variables = dict()
-        try:
-            for attr_name, var in self._meta['status_variables'].items():
-                try:
-                    value = getattr(self, attr_name)
-                except AttributeError:
-                    pass
-                else:
-                    if not isinstance(value, StatusVar):
-                        if var.representer_function is not None:
-                            value = var.representer_function(self, value)
-                        variables[var.name] = value
-        except:
-            self.log.exception('Error while collecting status variables:')
-        return variables
-=======
         return {var.name: var.represent(self) for var in self._meta['status_variables'].values()}
->>>>>>> c0c42070
 
     @property
     def _qudi_main(self) -> Any:
@@ -352,34 +330,17 @@
             variables = dict()
             self.log.exception('Failed to load status variables:')
 
-<<<<<<< HEAD
-        # Set instance attributes according to StatusVar meta objects
-        try:
-            for attr_name, var in self._meta['status_variables'].items():
-                try:
-                    if var.constructor_function is not None:
-                        value = var.constructor_function(self, value)
-=======
         # Set instance attributes according to StatusVar meta-objects
         if variables:
             for var in self._meta['status_variables'].values():
->>>>>>> c0c42070
                 try:
                     value = variables[var.name]
                 except KeyError:
                     continue
                 try:
-<<<<<<< HEAD
-                    if var.constructor_function is not None:
-                        value = var.constructor_function(self, value)
-                    setattr(self, attr_name, value)
-                except:
-                    self.log.exception(f'Error while settings status variable "{var.name}":')
-=======
                     var.construct(self, value)
                 except:
                     self.log.exception(f'Error while restoring status variable "{var.name}":')
->>>>>>> c0c42070
 
     def _dump_status_variables(self) -> None:
         """ Dump status variables to app data directory on disc.
