--- conflicted
+++ resolved
@@ -20,37 +20,18 @@
 If not, see <https://www.gnu.org/licenses/>.
 """
 
-<<<<<<< HEAD
-=======
 __all__ = ['ThreadManager', 'ThreadManagerListModel']
 
->>>>>>> 34151780
 import weakref
 from PySide2 import QtCore
-<<<<<<< HEAD
-from typing import List, Dict, Any, Optional, Union, Tuple, final
-
-from qudi.util.mutex import Mutex
-from qudi.core.logger import get_logger
-
-_logger = get_logger(__name__)
-=======
 from typing import Dict, List, Union, Optional
 
 from qudi.util.mutex import RecursiveMutex, Mutex
 from qudi.core.logger import get_logger
 
->>>>>>> 34151780
 
 logger = get_logger(__name__)
 
-<<<<<<< HEAD
-# @final
-class ThreadManager(QtCore.QAbstractListModel):
-    """ This class keeps track of all the QThreads that are used throughout qudi. Always use this
-    singleton to create and destroy threads and do not create threads manually.
-=======
->>>>>>> 34151780
 
 class ThreadManager(QtCore.QObject):
     """
@@ -65,171 +46,6 @@
     """
 
     _instance = None
-<<<<<<< HEAD
-    _lock = Mutex()
-
-    _threads: List[QtCore.QThread]
-    _names: List[str]
-    _name_to_index: Dict[str, int]
-
-    def __new__(cls, *args, **kwargs):
-        with cls._lock:
-            if (cls._instance is None) or (cls._instance() is None):
-                obj = super().__new__(cls, *args, **kwargs)
-                cls._instance = weakref.ref(obj)
-                return obj
-            raise TypeError(
-                'Only one ThreadManager instance per process possible (Singleton). Please use '
-                'ThreadManager.instance() to get a reference to the already created instance.'
-            )
-
-    def __init__(self, *args, **kwargs):
-        super().__init__(*args, **kwargs)
-        self._threads = list()
-        self._names = list()
-        self._name_to_index = dict()
-
-    @classmethod
-    def instance(cls):
-        with cls._lock:
-            try:
-                return cls._instance()
-            except TypeError:
-                return None
-
-    @property
-    def thread_names(self) -> List[str]:
-        with self._lock:
-            return self._names.copy()
-
-    def get_new_thread(self, name: str) -> QtCore.QThread:
-        """ Create and return a new QThread with objectName <name> """
-        with self._lock:
-            if name in self._names:
-                raise ValueError(f'Thread with name "{name}" has already been created')
-            thread = QtCore.QThread()
-            _logger.debug(f'Created new thread: "{name}"')
-            self._register_thread(name, thread)
-            return thread
-
-    def register_thread(self, name: str, thread: QtCore.QThread) -> None:
-        """ Add existing QThread to ThreadManager data model. Try to avoid this method and use
-        "get_new_thread" instead of creating your own QThread instances.
-        """
-        with self._lock:
-            return self._register_thread(name, thread)
-
-    def unregister_thread(self, name: str) -> None:
-        """ Remove QThread from ThreadManager data model if present. Fails if the thread in
-        question is still running.
-        """
-        with self._lock:
-            return self._unregister_thread(name)
-
-    def quit_thread(self, name: str) -> None:
-        """ Stop event loop of QThread """
-        with self._lock:
-            return self._quit_thread(name)
-
-    def join_thread(self, name: str, timeout: Optional[float] = None) -> None:
-        """ Wait for event loop of QThread to stop. Call "quit_thread" beforehand.
-        An optional timeout in seconds can be set. If the thread does not terminate before this
-        time runs out, a TimeoutError is raised.
-        """
-        with self._lock:
-            return self._join_thread(name, timeout)
-
-    def quit_all_threads(self) -> None:
-        """ Stop event loops of all QThreads """
-        with self._lock:
-            for name in self._names:
-                self._quit_thread(name)
-
-    def join_all_threads(self, timeout: Optional[float] = None) -> None:
-        """ Wait for event loops of all registered QThreads to stop. Call "quit_all_threads"
-        beforehand.
-        An optional timeout in seconds can be set. If an individual thread does not terminate
-        before this time runs out, a TimeoutError is raised. """
-        with self._lock:
-            for name in self._names:
-                self._join_thread(name, timeout)
-
-    def get_thread(self, name: str) -> QtCore.QThread:
-        """ Get registered QThread instance by its name """
-        with self._lock:
-            return self._get_thread(name)[0]
-
-    # Non-threadsafe private methods below
-    def _register_thread(self, name: str, thread: QtCore.QThread) -> None:
-        """ Add existing QThread to ThreadManager data model """
-        # Check if thread has already been registered
-        try:
-            row = self._name_to_index[name]
-        except KeyError:
-            pass
-        else:
-            if self._threads[row] is thread:
-                # Thread already registered
-                return
-            raise ValueError(f'Different thread with name "{name}" already registered') from None
-
-        row = len(self._threads)
-        self.beginInsertRows(QtCore.QModelIndex(), row, row)
-        thread.setObjectName(name)
-        self._threads.append(thread)
-        self._names.append(name)
-        self._name_to_index[name] = row
-        _logger.debug(f'Registered thread: "{name}"')
-        self.endInsertRows()
-
-    def _unregister_thread(self, name: str) -> None:
-        """ Remove QThread from ThreadManager data model if present. Fails if the thread in
-        question is still running.
-        """
-        try:
-            thread, row = self._get_thread(name)
-        except ValueError:
-            return
-
-        if thread.isRunning():
-            raise RuntimeError(f'QThread "{name}" is still running')
-
-        self.beginRemoveRows(QtCore.QModelIndex(), row, row)
-        del self._threads[row]
-        del self._names[row]
-        del self._name_to_index[name]
-        for name in self._names[row:]:
-            self._name_to_index[name] -= 1
-        _logger.debug(f'Unregistered thread: "{name}"')
-        self.endRemoveRows()
-
-    def _quit_thread(self, name: str) -> None:
-        """ Stop event loop of QThread """
-        thread, _ = self._get_thread(name)
-        thread.quit()
-        _logger.debug(f'Quit thread: "{name}"')
-
-    def _join_thread(self, name: str, timeout: Optional[float] = None) -> None:
-        """ Wait for event loop of QThread to stop. Call "quit_thread" beforehand.
-        An optional timeout in seconds can be set. If the thread does not terminate before this
-        time runs out, a TimeoutError is raised.
-        """
-        thread, _ = self._get_thread(name)
-        _logger.debug(f'Joining thread: "{name}"')
-        if timeout is None:
-            thread.wait()
-        elif not thread.wait(int(round(1000 * timeout))):
-            raise TimeoutError(f'Joining thread "{name}" timed out after {timeout:.3f} seconds')
-        self._unregister_thread(name)
-
-    def _get_thread(self, name: str) -> Tuple[QtCore.QThread, int]:
-        """ Get registered QThread instance and row index by its name """
-        try:
-            row = self._name_to_index[name]
-        except KeyError:
-            raise ValueError(f'No thread with name "{name}" registered') from None
-        return self._threads[row], row
-=======
     _join_lock = RecursiveMutex()
     _main_lock = Mutex()
 
@@ -467,7 +283,6 @@
                                                          QtCore.Qt.QueuedConnection)
         self._thread_manager.sigThreadUnregistered.connect(self._thread_unregistered,
                                                            QtCore.Qt.QueuedConnection)
->>>>>>> 34151780
 
     def rowCount(self, parent=None, *args, **kwargs):
         """Gives the number of threads registered.
@@ -477,35 +292,6 @@
         int
             Number of threads.
         """
-<<<<<<< HEAD
-        return len(self._threads)
-
-    def headerData(self,
-                   section: int,
-                   orientation: QtCore.Qt.Orientation,
-                   role: Optional[QtCore.Qt.ItemDataRole] = QtCore.Qt.DisplayRole
-                   ) -> Union[str, None]:
-        """ Data for the list view header """
-        if (role == QtCore.Qt.DisplayRole) and (orientation == QtCore.Qt.Horizontal):
-            return 'Thread Name'
-        return None
-
-    def data(self,
-             index: QtCore.QModelIndex,
-             role: Optional[QtCore.Qt.ItemDataRole] = QtCore.Qt.DisplayRole) -> Union[str, None]:
-        """ Get data from model for a given cell. Data can have a role that affects display. """
-        if index.isValid() and (role == QtCore.Qt.DisplayRole):
-            row = index.row()
-            try:
-                return self._names[row]
-            except IndexError:
-                pass
-        return None
-
-    def flags(self, index: QtCore.QModelIndex) -> Union[QtCore.Qt.ItemFlags, QtCore.Qt.ItemFlag]:
-        """ Determines what can be done with entry cells in the table view """
-        return QtCore.Qt.ItemIsEnabled | QtCore.Qt.ItemIsSelectable
-=======
         return len(self._thread_names)
 
     def headerData(self, section, orientation, role=QtCore.Qt.DisplayRole):
@@ -580,5 +366,4 @@
         else:
             self.beginRemoveRows(QtCore.QModelIndex(), row, row)
             del self._thread_names[row]
-            self.endRemoveRows()
->>>>>>> 34151780
+            self.endRemoveRows()