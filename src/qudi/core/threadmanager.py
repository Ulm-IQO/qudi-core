# -*- coding: utf-8 -*-
"""
Contains the qudi thread manager singleton as well as a Qt list model to represent the thread names
registered in the thread manager.

Copyright (c) 2021-2024, the qudi developers. See the AUTHORS.md file at the top-level directory
of this distribution and on <https://github.com/Ulm-IQO/qudi-core/>.

This file is part of qudi.

Qudi is free software: you can redistribute it and/or modify it under the terms of
the GNU Lesser General Public License as published by the Free Software Foundation,
either version 3 of the License, or (at your option) any later version.

Qudi is distributed in the hope that it will be useful, but WITHOUT ANY WARRANTY;
without even the implied warranty of MERCHANTABILITY or FITNESS FOR A PARTICULAR PURPOSE.
See the GNU Lesser General Public License for more details.

You should have received a copy of the GNU Lesser General Public License along with qudi.
If not, see <https://www.gnu.org/licenses/>.
"""

__all__ = ['ThreadManager', 'ThreadManagerListModel']

import weakref
from PySide2 import QtCore
from typing import Dict, List, Union, Optional

from qudi.util.mutex import RecursiveMutex, Mutex
from qudi.core.logger import get_logger


logger = get_logger(__name__)

<<<<<<< HEAD
=======
class ThreadManager(QtCore.QAbstractListModel):
    """This class keeps track of all the QThreads that are needed somewhere.
>>>>>>> b826f3f0

class ThreadManager(QtCore.QObject):
    """
    Singleton to keep track of all the QThreads that are needed in a qudi process.
    Public methods and attributes can be considered thread-safe.
    The singleton instance can be obtained during runtime via call to `ThreadManager.instance()`.

    Parameters
    ----------
    parent : QtCore.QObject, optional
        Parent QObject passed on to QtCore.QObject.__init__ (defaults to None).
    """

    _instance = None
    _join_lock = RecursiveMutex()
    _main_lock = Mutex()

    sigThreadRegistered = QtCore.Signal(str)  # thread name
    sigThreadUnregistered = QtCore.Signal(str)  # thread name

    @staticmethod
    def _quit_thread(thread: QtCore.QThread) -> None:
        thread.quit()
        logger.debug(f'Quit thread: "{thread.objectName()}"')

    @staticmethod
    def _join_thread(thread: QtCore.QThread, timeout: Optional[Union[int, float]] = None) -> None:
        name = thread.objectName()
        logger.debug(f'Waiting for thread: "{name}"')
        if (timeout is None) or (timeout <= 0):
            thread.wait()
        else:
            if not thread.wait(int(round(timeout * 1000))):
                raise TimeoutError(f'Thread "{name}" has not terminated after {timeout:.2f} sec')
        logger.debug(f'Joined thread: "{name}"')

    @staticmethod
    def _create_thread(name: str) -> QtCore.QThread:
        """Create a new QThread instance"""
        thread = QtCore.QThread()
        thread.setObjectName(name)
        logger.debug(f'Created new thread: "{name}"')
        return thread

    @classmethod
    def instance(cls) -> Union[None, 'ThreadManager']:
        """Returns the only instance (singleton) of this class."""
        try:
            inst = cls._instance()
        except TypeError:
            inst = None
        return inst

    def __new__(cls, *args, **kwargs):
        with cls._main_lock:
            if cls.instance() is not None:
                raise RuntimeError(
                    'Only one ThreadManager instance per process possible (Singleton). Please use '
                    'ThreadManager.instance() to get a reference to the already created instance.'
                )
            obj = super().__new__(cls, *args, **kwargs)
            cls._instance = weakref.ref(obj)
            return obj

    def __init__(self, parent: Optional[QtCore.QObject] = None):
        super().__init__(parent=parent)
        self._gen_name_counter: int = 0
        self._threads: Dict[str, QtCore.QThread] = dict()

    @property
    def thread_names(self) -> List[str]:
        """
        Returns
        -------
        list of str
            List of registered thread names.
        """
        return list(self._threads)

    def get_new_thread(self, name: Optional[str] = None) -> QtCore.QThread:
        """Get a new QThread instance with given or generic name.

<<<<<<< HEAD
        Parameters
        ----------
        name : str, optional
            unique name of new thread (default will create a generic name).

        Returns
        -------
        QtCore.QThread
            new thread instance.

        Raises
        ------
        ValueError
            If the given name already exists
=======
    def get_new_thread(self, name):
        """Create and return a new QThread with objectName <name>.

        Parameters
        ----------
        name : str
            Unique name of the thread.

        Returns
        -------
        QThread
            New thread, or None if creation failed.
>>>>>>> b826f3f0
        """
        with self._main_lock:
            if not name:
                name = self._generate_name()
            elif name in self._threads:
                raise ValueError(f'Thread with name "{name}" already registered')
            thread = self._create_thread(name)
            self._register_thread(name, thread)
            return thread

<<<<<<< HEAD
    def register_thread(self, thread: QtCore.QThread) -> str:
        """Add a QtCore.QThread instance to ThreadManager.
        If the threads objectName is not set, assign it a generic name.
=======
    @QtCore.Slot(QtCore.QThread)
    def register_thread(self, thread):
        """Add QThread to ThreadManager.

        Parameters
        ----------
        thread : QtCore.QThread
            Thread to register with a unique objectName.
        """
        with self._lock:
            name = thread.objectName()
            if name in self._thread_names:
                if self.get_thread_by_name(name) is thread:
                    return None
                raise RuntimeError(
                    f'Different thread with name "{name}" already registered in ThreadManager'
                )
>>>>>>> b826f3f0

        Parameters
        ----------
        thread : QtCore.QThread
            thread instance to register.

<<<<<<< HEAD
        Returns
        -------
        str
            objectName of the registered thread.

        Raises
        ------
        ValueError
            If the given thread objectName already exists in ThreadManager
        """
        if not isinstance(thread, QtCore.QThread):
            raise TypeError(f'Expected thread instance of type {QtCore.QThread}')
        with self._main_lock:
            name = thread.objectName()
            if not name:
                name = self._generate_name()
                thread.setObjectName(name)
            elif name in self._threads:
                raise ValueError(f'Thread with name "{name}" already registered')
            self._register_thread(name, thread)
            return name

    def unregister_thread(self, thread: Union[str, QtCore.QThread]) -> None:
        """Remove thread from ThreadManager"""
        with self._main_lock:
            if isinstance(thread, QtCore.QThread):
                thread = thread.objectName()
            if thread in self._threads:
                self._unregister_thread(thread)

    def quit_thread(self, name: str) -> None:
        """Signal stop of thread event loop.
=======
    @QtCore.Slot(object)
    def unregister_thread(self, name):
        """Remove thread from ThreadManager.

        Parameters
        ----------
        name : str
            Unique thread name.
        """
        with self._lock:
            if isinstance(name, QtCore.QThread):
                name = name.objectName()
            if name in self._thread_names:
                index = self._thread_names.index(name)
                if self._threads[index].isRunning():
                    self.quit_thread(name)
                    return
                logger.debug('Cleaning up thread {0}.'.format(name))
                self.beginRemoveRows(QtCore.QModelIndex(), index, index)
                del self._threads[index]
                del self._thread_names[index]
                self.endRemoveRows()

    @QtCore.Slot(object)
    def quit_thread(self, name):
        """Stop event loop of QThread.
>>>>>>> b826f3f0

        Parameters
        ----------
        name : str
<<<<<<< HEAD
            name of thread to quit.

        Raises
        ------
        ValueError
            If the given thread objectName does not exist in ThreadManager
        """
        with self._join_lock:
            thread = self.get_thread_by_name(name)
            self._quit_thread(thread)

    def join_thread(self, name: str, timeout: Optional[Union[int, float]] = None) -> None:
        """Wait for stop of QThread event loop and unregister afterward

        Parameters
        ----------
        name : str
            name of thread to join.
            
        timeout : float, optional
            timeout duration in seconds (default will never time out).

        Raises
        ------
        ValueError
            If the given thread objectName does not exist in ThreadManager.

        TimeoutError
            If the joining times out.
        """
        with self._join_lock:
            thread = self.get_thread_by_name(name)
            self._join_thread(thread, timeout)
            with self._main_lock:
                self._unregister_thread(name)

    def get_thread_by_name(self, name: str) -> QtCore.QThread:
        """Get registered QThread instance by its name.
=======
            Unique thread name.
        """
        with self._lock:
            if isinstance(name, QtCore.QThread):
                thread = name
            else:
                thread = self.get_thread_by_name(name)
            if thread is None:
                logger.debug('You tried quitting a nonexistent thread {0}.'.format(name))
            else:
                logger.debug('Quitting thread {0}.'.format(name))
                thread.quit()

    @QtCore.Slot(object, int)
    def join_thread(self, name, time=None):
        """Wait for stop of QThread event loop.

        Parameters
        ----------
        name : str
            Unique thread name.
        time : int
            Timeout for waiting in milliseconds.
        """
        with self._lock:
            if isinstance(name, QtCore.QThread):
                thread = name
            else:
                thread = self.get_thread_by_name(name)
            if thread is None:
                logger.debug('You tried waiting for a nonexistent thread {0}.'.format(name))
            else:
                logger.debug('Waiting for thread {0} to end.'.format(name))
                if time is None:
                    thread.wait()
                else:
                    thread.wait(time)

    @QtCore.Slot(int)
    def quit_all_threads(self, thread_timeout=10000):
        """Stop event loop of all QThreads.
        """
        with self._lock:
            logger.debug('Quit all threads.')
            for thread in self._threads:
                thread.quit()
                if not thread.wait(int(thread_timeout)):
                    logger.error('Waiting for thread {0} timed out.'.format(thread.objectName()))

    def get_thread_by_name(self, name):
        """Get registered QThread instance by its objectName.
>>>>>>> b826f3f0

        Parameters
        ----------
        name : str
<<<<<<< HEAD
            name of thread to get.

        Returns
        -------
        QtCore.QThread
            registered thread instance.

        Raises
        ------
        ValueError
            If the given thread objectName does not exist in ThreadManager.
=======
            Object name of the QThread to return.

        Returns
        -------
        QThread
            The registered thread object.
>>>>>>> b826f3f0
        """
        thread = self._threads.get(name, None)
        if thread is None:
            raise ValueError(f'No thread with name "{name}" registered')
        return thread

    def _generate_name(self) -> str:
        """Get a unique generic name for a thread"""
        while True:
            self._gen_name_counter += 1
            name = f'qudi-thread-{self._gen_name_counter:d}'
            if name not in self._threads:
                break
        return name

    def _register_thread(self, name: str, thread: QtCore.QThread) -> None:
        self._threads[name] = thread
        logger.debug(f'Registered thread: "{name}"')
        self.sigThreadRegistered.emit(name)

    def _unregister_thread(self, name: str) -> None:
        if self._threads.pop(name).isRunning():
            logger.warning(f'Removing running thread: "{name}"')
        logger.debug(f'Unregistered thread: "{name}"')
        self.sigThreadUnregistered.emit(name)


class ThreadManagerListModel(QtCore.QAbstractListModel):
    """
    QAbstractListModel implementation to use with the ThreadManager singleton.

    Parameters
    ----------
    thread_manager : ThreadManager
        The thread manager singleton to use as data source.
    parent : QtCore.QObject, optional
        Parent QObject passed on to QtCore.QObject.__init__ (defaults to None).
    """

<<<<<<< HEAD
    def __init__(self, thread_manager: ThreadManager, parent: Optional[QtCore.QObject] = None):
        super().__init__(parent=parent)
        self._thread_manager = thread_manager
        self._thread_names = self._thread_manager.thread_names.copy()
        self._thread_manager.sigThreadRegistered.connect(self._thread_registered,
                                                         QtCore.Qt.QueuedConnection)
        self._thread_manager.sigThreadUnregistered.connect(self._thread_unregistered,
                                                           QtCore.Qt.QueuedConnection)

    def rowCount(self, parent=None, *args, **kwargs):
        return len(self._thread_names)

    def headerData(self, section, orientation, role=QtCore.Qt.DisplayRole):
=======
    # QAbstractListModel interface methods follow below
    def rowCount(self, parent=None, *args, **kwargs):
        """Gives the number of threads registered.

        Returns
        -------
        int
            Number of threads.
        """
        with self._lock:
            return len(self._threads)

    def headerData(self, section, orientation, role=QtCore.Qt.DisplayRole):
        """Data for the list view header.

        Parameters
        ----------
        section : int
            Column/row index to get header data for.
        orientation : QtCore.Qt.Orientation
            Orientation of header (horizontal or vertical).
        role : QtCore.ItemDataRole
            Data access role.

        Returns
        -------
        str
            Header data for the given column/row and role.
        """
>>>>>>> b826f3f0
        if role == QtCore.Qt.DisplayRole and orientation == QtCore.Qt.Horizontal and section == 0:
            return 'Thread Name'
        return None

    def data(self, index, role):
<<<<<<< HEAD
        if index.isValid() and role == QtCore.Qt.DisplayRole and index.column() == 0:
            try:
                return self._thread_names[index.row()]
            except IndexError:
                pass
        return None

    def flags(self, index):
        return QtCore.Qt.ItemIsEnabled | QtCore.Qt.ItemIsSelectable

    def _thread_registered(self, name: str) -> None:
        row = len(self._thread_names)
        self.beginInsertRows(QtCore.QModelIndex(), row, row)
        self._thread_names.append(name)
        self.endInsertRows()

    def _thread_unregistered(self, name: str) -> None:
        try:
            row = self._thread_names.index(name)
        except ValueError:
            pass
        else:
            self.beginRemoveRows(QtCore.QModelIndex(), row, row)
            del self._thread_names[row]
            self.endRemoveRows()
=======
        """Get data from model for a given cell. Data can have a role that affects display.

        Parameters
        ----------
        index : QtCore.QModelIndex
            Cell for which data is requested.
        role : QtCore.Qt.ItemDataRole
            Data access role of the request.

        Returns
        -------
        QVariant
            Data for the given cell and role.
        """
        with self._lock:
            row = index.row()
            if index.isValid() and role == QtCore.Qt.DisplayRole and 0 <= row < len(self._threads):
                if index.column() == 0:
                    return self._thread_names[row]
            return None

    def flags(self, index):
        """Determines what can be done with entry cells in the table view.

        Parameters
        ----------
        index : QModelIndex
            Cell for which the flags are requested.

        Returns
        -------
        Qt.ItemFlags
            Actions allowed for this cell.
        """
        return QtCore.Qt.ItemIsEnabled | QtCore.Qt.ItemIsSelectable
>>>>>>> b826f3f0
<|MERGE_RESOLUTION|>--- conflicted
+++ resolved
@@ -32,11 +32,6 @@
 
 logger = get_logger(__name__)
 
-<<<<<<< HEAD
-=======
-class ThreadManager(QtCore.QAbstractListModel):
-    """This class keeps track of all the QThreads that are needed somewhere.
->>>>>>> b826f3f0
 
 class ThreadManager(QtCore.QObject):
     """
@@ -119,7 +114,6 @@
     def get_new_thread(self, name: Optional[str] = None) -> QtCore.QThread:
         """Get a new QThread instance with given or generic name.
 
-<<<<<<< HEAD
         Parameters
         ----------
         name : str, optional
@@ -134,20 +128,6 @@
         ------
         ValueError
             If the given name already exists
-=======
-    def get_new_thread(self, name):
-        """Create and return a new QThread with objectName <name>.
-
-        Parameters
-        ----------
-        name : str
-            Unique name of the thread.
-
-        Returns
-        -------
-        QThread
-            New thread, or None if creation failed.
->>>>>>> b826f3f0
         """
         with self._main_lock:
             if not name:
@@ -158,36 +138,15 @@
             self._register_thread(name, thread)
             return thread
 
-<<<<<<< HEAD
     def register_thread(self, thread: QtCore.QThread) -> str:
         """Add a QtCore.QThread instance to ThreadManager.
         If the threads objectName is not set, assign it a generic name.
-=======
-    @QtCore.Slot(QtCore.QThread)
-    def register_thread(self, thread):
-        """Add QThread to ThreadManager.
-
-        Parameters
-        ----------
-        thread : QtCore.QThread
-            Thread to register with a unique objectName.
-        """
-        with self._lock:
-            name = thread.objectName()
-            if name in self._thread_names:
-                if self.get_thread_by_name(name) is thread:
-                    return None
-                raise RuntimeError(
-                    f'Different thread with name "{name}" already registered in ThreadManager'
-                )
->>>>>>> b826f3f0
 
         Parameters
         ----------
         thread : QtCore.QThread
             thread instance to register.
 
-<<<<<<< HEAD
         Returns
         -------
         str
@@ -220,39 +179,10 @@
 
     def quit_thread(self, name: str) -> None:
         """Signal stop of thread event loop.
-=======
-    @QtCore.Slot(object)
-    def unregister_thread(self, name):
-        """Remove thread from ThreadManager.
 
         Parameters
         ----------
         name : str
-            Unique thread name.
-        """
-        with self._lock:
-            if isinstance(name, QtCore.QThread):
-                name = name.objectName()
-            if name in self._thread_names:
-                index = self._thread_names.index(name)
-                if self._threads[index].isRunning():
-                    self.quit_thread(name)
-                    return
-                logger.debug('Cleaning up thread {0}.'.format(name))
-                self.beginRemoveRows(QtCore.QModelIndex(), index, index)
-                del self._threads[index]
-                del self._thread_names[index]
-                self.endRemoveRows()
-
-    @QtCore.Slot(object)
-    def quit_thread(self, name):
-        """Stop event loop of QThread.
->>>>>>> b826f3f0
-
-        Parameters
-        ----------
-        name : str
-<<<<<<< HEAD
             name of thread to quit.
 
         Raises
@@ -271,7 +201,7 @@
         ----------
         name : str
             name of thread to join.
-            
+
         timeout : float, optional
             timeout duration in seconds (default will never time out).
 
@@ -291,64 +221,10 @@
 
     def get_thread_by_name(self, name: str) -> QtCore.QThread:
         """Get registered QThread instance by its name.
-=======
-            Unique thread name.
-        """
-        with self._lock:
-            if isinstance(name, QtCore.QThread):
-                thread = name
-            else:
-                thread = self.get_thread_by_name(name)
-            if thread is None:
-                logger.debug('You tried quitting a nonexistent thread {0}.'.format(name))
-            else:
-                logger.debug('Quitting thread {0}.'.format(name))
-                thread.quit()
-
-    @QtCore.Slot(object, int)
-    def join_thread(self, name, time=None):
-        """Wait for stop of QThread event loop.
 
         Parameters
         ----------
         name : str
-            Unique thread name.
-        time : int
-            Timeout for waiting in milliseconds.
-        """
-        with self._lock:
-            if isinstance(name, QtCore.QThread):
-                thread = name
-            else:
-                thread = self.get_thread_by_name(name)
-            if thread is None:
-                logger.debug('You tried waiting for a nonexistent thread {0}.'.format(name))
-            else:
-                logger.debug('Waiting for thread {0} to end.'.format(name))
-                if time is None:
-                    thread.wait()
-                else:
-                    thread.wait(time)
-
-    @QtCore.Slot(int)
-    def quit_all_threads(self, thread_timeout=10000):
-        """Stop event loop of all QThreads.
-        """
-        with self._lock:
-            logger.debug('Quit all threads.')
-            for thread in self._threads:
-                thread.quit()
-                if not thread.wait(int(thread_timeout)):
-                    logger.error('Waiting for thread {0} timed out.'.format(thread.objectName()))
-
-    def get_thread_by_name(self, name):
-        """Get registered QThread instance by its objectName.
->>>>>>> b826f3f0
-
-        Parameters
-        ----------
-        name : str
-<<<<<<< HEAD
             name of thread to get.
 
         Returns
@@ -360,14 +236,6 @@
         ------
         ValueError
             If the given thread objectName does not exist in ThreadManager.
-=======
-            Object name of the QThread to return.
-
-        Returns
-        -------
-        QThread
-            The registered thread object.
->>>>>>> b826f3f0
         """
         thread = self._threads.get(name, None)
         if thread is None:
@@ -407,7 +275,6 @@
         Parent QObject passed on to QtCore.QObject.__init__ (defaults to None).
     """
 
-<<<<<<< HEAD
     def __init__(self, thread_manager: ThreadManager, parent: Optional[QtCore.QObject] = None):
         super().__init__(parent=parent)
         self._thread_manager = thread_manager
@@ -418,12 +285,6 @@
                                                            QtCore.Qt.QueuedConnection)
 
     def rowCount(self, parent=None, *args, **kwargs):
-        return len(self._thread_names)
-
-    def headerData(self, section, orientation, role=QtCore.Qt.DisplayRole):
-=======
-    # QAbstractListModel interface methods follow below
-    def rowCount(self, parent=None, *args, **kwargs):
         """Gives the number of threads registered.
 
         Returns
@@ -431,8 +292,7 @@
         int
             Number of threads.
         """
-        with self._lock:
-            return len(self._threads)
+        return len(self._thread_names)
 
     def headerData(self, section, orientation, role=QtCore.Qt.DisplayRole):
         """Data for the list view header.
@@ -451,13 +311,25 @@
         str
             Header data for the given column/row and role.
         """
->>>>>>> b826f3f0
         if role == QtCore.Qt.DisplayRole and orientation == QtCore.Qt.Horizontal and section == 0:
             return 'Thread Name'
         return None
 
     def data(self, index, role):
-<<<<<<< HEAD
+        """Get data from model for a given cell. Data can have a role that affects display.
+
+        Parameters
+        ----------
+        index : QtCore.QModelIndex
+            Cell for which data is requested.
+        role : QtCore.Qt.ItemDataRole
+            Data access role of the request.
+
+        Returns
+        -------
+        QVariant
+            Data for the given cell and role.
+        """
         if index.isValid() and role == QtCore.Qt.DisplayRole and index.column() == 0:
             try:
                 return self._thread_names[index.row()]
@@ -466,6 +338,18 @@
         return None
 
     def flags(self, index):
+        """Determines what can be done with entry cells in the table view.
+
+        Parameters
+        ----------
+        index : QModelIndex
+            Cell for which the flags are requested.
+
+        Returns
+        -------
+        Qt.ItemFlags
+            Actions allowed for this cell.
+        """
         return QtCore.Qt.ItemIsEnabled | QtCore.Qt.ItemIsSelectable
 
     def _thread_registered(self, name: str) -> None:
@@ -482,41 +366,4 @@
         else:
             self.beginRemoveRows(QtCore.QModelIndex(), row, row)
             del self._thread_names[row]
-            self.endRemoveRows()
-=======
-        """Get data from model for a given cell. Data can have a role that affects display.
-
-        Parameters
-        ----------
-        index : QtCore.QModelIndex
-            Cell for which data is requested.
-        role : QtCore.Qt.ItemDataRole
-            Data access role of the request.
-
-        Returns
-        -------
-        QVariant
-            Data for the given cell and role.
-        """
-        with self._lock:
-            row = index.row()
-            if index.isValid() and role == QtCore.Qt.DisplayRole and 0 <= row < len(self._threads):
-                if index.column() == 0:
-                    return self._thread_names[row]
-            return None
-
-    def flags(self, index):
-        """Determines what can be done with entry cells in the table view.
-
-        Parameters
-        ----------
-        index : QModelIndex
-            Cell for which the flags are requested.
-
-        Returns
-        -------
-        Qt.ItemFlags
-            Actions allowed for this cell.
-        """
-        return QtCore.Qt.ItemIsEnabled | QtCore.Qt.ItemIsSelectable
->>>>>>> b826f3f0
+            self.endRemoveRows()