--- conflicted
+++ resolved
@@ -47,21 +47,13 @@
         self.show()
 
     def show(self):
-<<<<<<< HEAD
-        """ Make sure that the window is visible and at the top """
-=======
         """Make sure that the window is visible and at the top.
         """
->>>>>>> 34151780
         self._mw.show()
 
     @QtCore.Slot()
     def _deactivate_self(self):
-<<<<<<< HEAD
-        self._qudi_main.module_manager.deactivate_module(self.module_name)
-=======
         ModuleManager.instance().deactivate_module(self.nametag)
->>>>>>> 34151780
 
     def on_deactivate(self):
         """Hide window and stop ipython console.
