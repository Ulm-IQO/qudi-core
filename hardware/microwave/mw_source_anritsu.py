# -*- coding: utf-8 -*-

"""
This file contains the Qudi hardware file to control Anritsu Microwave Device.

Qudi is free software: you can redistribute it and/or modify
it under the terms of the GNU General Public License as published by
the Free Software Foundation, either version 3 of the License, or
(at your option) any later version.

Qudi is distributed in the hope that it will be useful,
but WITHOUT ANY WARRANTY; without even the implied warranty of
MERCHANTABILITY or FITNESS FOR A PARTICULAR PURPOSE.  See the
GNU General Public License for more details.

You should have received a copy of the GNU General Public License
along with Qudi. If not, see <http://www.gnu.org/licenses/>.

Parts of this file were developed from a PI3diamond module which is
Copyright (C) 2009 Helmut Rathgen <helmut.rathgen@gmail.com>

Copyright (c) the Qudi Developers. See the COPYRIGHT.txt file at the
top-level directory of this distribution and at <https://github.com/Ulm-IQO/qudi/>
"""

import visa

from core.base import Base
from interface.microwave_interface import MicrowaveInterface, MicrowaveLimits


class MicrowaveAnritsu(Base, MicrowaveInterface):
    """  Hardware controlfile for Anritsu Devices.  """

    _modclass = 'MicrowaveAnritsu'
    _modtype = 'hardware'

    # declare connectors
    _out = {'mwsourceanritsu': 'MicrowaveInterface'}

    def on_activate(self,e=None):
        """ Initialisation performed during activation of the module.

        @param object e: Event class object from Fysom.
                         An object created by the state machine module Fysom,
                         which is connected to a specific event (have a look in
                         the Base Class). This object contains the passed event,
                         the state before the event happened and the destination
                         of the state which should be reached after the event
                         had happened.
        """

        # checking for the right configuration
        config = self.getConfiguration()
        if 'gpib_address' in config.keys():
            self._gpib_address = config['gpib_address']
        else:
            self.log.error('This is MWanritsu: did not find >>gpib_address<< '
                    'in configration.')

        if 'gpib_timeout' in config.keys():
            self._gpib_timeout = int(config['gpib_timeout'])
        else:
            self._gpib_timeout = 10
            self.log.error('This is MWanritsu: did not find >>gpib_timeout<< '
                    'in configration. I will set it to 10 seconds.')

        # trying to load the visa connection to the module
        self.rm = visa.ResourceManager()
        try:
            self._gpib_connection = self.rm.open_resource(self._gpib_address,
                                                          timeout=self._gpib_timeout*1000)
        except:
            self.log.error('This is MWanritsu: could not connect to the GPIB '
                        'address >>{}<<.'.format(self._gpib_address))
            raise
        self.model = self._gpib_connection.query('*IDN?').split(',')[1]
        self.log.info('MicrowaveAnritsu initialised and connected to '
                'hardware.')

    def on_deactivate(self,e=None):
        """ Deinitialisation performed during deactivation of the module.

        @param object e: Event class object from Fysom. A more detailed
                         explanation can be found in method activation.
        """
        self._gpib_connection.close()
        self.rm.close()

    def get_limits(self):
        """ Right now, this is for Anritsu MG37022A with Option 4 only."""
<<<<<<< HEAD
        limits = {
            'frequency': {
                'min': 10e6,
                'max': 20e9
                },
            'power': {
                'min': -105,
                'max': 30
                },
            'list': {
                'minstep': 0.001,
                'maxstep': 20e9,
                'maxentries': 10001
                },
            'sweep': {
                'minstep': 0.001,
                'maxstep': 20e9,
                'maxentries': 10001
                }
            }
=======
        limits = MicrowaveLimits()
        limits.supported_modes = ('CW', 'LIST', 'SWEEP')

        limits.min_frequency = 10e6
        limits.max_frequency = 20e9

        limits.min_power = -105
        limits.max_power = 30

        limits.list_minstep = 0.001
        limits.list_maxstep = 20e9
        limits.list_maxentries = 10001

        limits.sweep_minstep = 0.001
        limits.sweep_maxstep = 20e9
        limits.sweep_maxentries = 10001
>>>>>>> c5fface3
        return limits

    def on(self):
        """ Switches on any preconfigured microwave output.

        @return int: error code (0:OK, -1:error)
        """

        self._gpib_connection.write('OUTP:STAT ON')
        self._gpib_connection.write('*WAI')

        return 0

    def off(self):
        """ Switches off any microwave output.

        @return int: error code (0:OK, -1:error)
        """

        self._gpib_connection.write('OUTP:STAT OFF')

        return 0

    def get_power(self):
        """ Gets the microwave output power.

        @return float: the power set at the device in dBm
        """

        return float(self._gpib_connection.ask(':POW?'))

    def set_power(self, power=None):
        """ Sets the microwave output power.

        @param float power: the power (in dBm) set for this device

        @return int: error code (0:OK, -1:error)
        """

        if power is not None:
            self._gpib_connection.write(':POW {0:f}'.format(power))
            return 0
        else:
            return -1

    def get_frequency(self):
        """ Gets the frequency of the microwave output.

        @return float: frequency (in Hz), which is currently set for this device
        """

        return float(self._gpib_connection.ask(':FREQ?'))

    def set_frequency(self, freq=None):
        """ Sets the frequency of the microwave output.

        @param float freq: the frequency (in Hz) set for this device

        @return int: error code (0:OK, -1:error)
        """

        if freq is not None:
            self._gpib_connection.write(':FREQ {0:f}'.format(freq))
            return 0
        else:
            return -1

    def set_cw(self, freq=None, power=None, useinterleave=None):
        """ Sets the MW mode to cw and additionally frequency and power

        @param float freq: frequency to set in Hz
        @param float power: power to set in dBm
        @param bool useinterleave: If this mode exists you can choose it.

        @return int: error code (0:OK, -1:error)

        Interleave option is used for arbitrary waveform generator devices.
        """

        error = 0
        self._gpib_connection.write(':FREQ:MODE CW')
        if freq is not None:
            error = self.set_frequency(freq)
        else:
            return -1
        if power is not None:
            error = self.set_power(power)
        else:
            return -1

        return error

    def set_list(self, freq=None, power=None):
        """ Sets the MW mode to list mode

        @param list freq: list of frequencies in Hz
        @param float power: MW power of the frequency list in dBm

        @return int: error code (0:OK, -1:error)
        """

        error = 0
        start_pos = 0

        if self.set_cw(freq[0], power) != 0:
            error = -1

        self._gpib_connection.write(':LIST:TYPE FREQ')
        self._gpib_connection.write(':LIST:IND 0')

        s = ' {0:f},'.format(freq[0])
        for f in freq[:-1]:
            s += ' {0:f},'.format(f)
        s += ' {0:f}'.format(freq[-1])
        # print(s)
        self._gpib_connection.write(':LIST:FREQ' + s)
        self._gpib_connection.write(':LIST:STAR 0')
        self._gpib_connection.write(':LIST:STOP {0:d}'.format(len(freq)))
        self._gpib_connection.write(':LIST:MODE MAN')
        self._gpib_connection.write(':LIST:IND {0:d}'.format(start_pos))
        self._gpib_connection.write('*WAI')

        return error

    def reset_listpos(self):#
        """ Reset of MW List Mode position to start from first given frequency

        @return int: error code (0:OK, -1:error)
        """

        self._gpib_connection.write(':LIST:IND 0')
        self._gpib_connection.write('*WAI')

        return 0


    def list_on(self):
        """ Switches on the list mode.

        @return int: error code (0:OK, -1:error)
        """
        self._gpib_connection.write(':FREQ:MODE LIST')
        self._gpib_connection.write(':OUTP ON')
        self._gpib_connection.write('*WAI')

        return 0

    def set_ex_trigger(self, source, pol='POS'):
        """ Set the external trigger for this device with proper polarization.

        @param str source: channel name, where external trigger is expected.
        @param str pol: polarisation of the trigger (basically rising edge or
                        falling edge)

        @return int: error code (0:OK, -1:error)
        """
        self._gpib_connection.write(':TRIG:SOUR '+source)
        self._gpib_connection.write(':TRIG:SLOP '+pol)
        self._gpib_connection.write('*WAI')


    def set_sweep(self, start, stop, step, power):
        """

        @param start:
        @param stop:
        @param step:
        @param power:
        @return:
        """
        self._gpib_connection.write(':SWE:GEN STEP')
        self._gpib_connection.write(':FREQ:START {0}'.format(start-step))
        self._gpib_connection.write(':FREQ:STOP {0}'.format(stop))
        self._gpib_connection.write(':SWE:FREQ:STEP {0}'.format(step))
        nrpoints = int(self._gpib_connection.query(':SWE:POIN?'))
        return nrpoints - 1

    def reset_sweep(self):
        """ Reset of MW List Mode position to start from first given frequency

        @return int: error code (0:OK, -1:error)
        """
        self._gpib_connection.write(':ABORT')
        self._gpib_connection.write('*WAI')

    def sweep_on(self):
        """ Switches on the list mode.

        @return int: error code (1: ready, 0:not ready, -1:error)
        """
        self._gpib_connection.write(':FREQ:MODE SWEEP')
        self._gpib_connection.write(':OUTP ON')
        self._gpib_connection.write('*WAI')<|MERGE_RESOLUTION|>--- conflicted
+++ resolved
@@ -89,28 +89,6 @@
 
     def get_limits(self):
         """ Right now, this is for Anritsu MG37022A with Option 4 only."""
-<<<<<<< HEAD
-        limits = {
-            'frequency': {
-                'min': 10e6,
-                'max': 20e9
-                },
-            'power': {
-                'min': -105,
-                'max': 30
-                },
-            'list': {
-                'minstep': 0.001,
-                'maxstep': 20e9,
-                'maxentries': 10001
-                },
-            'sweep': {
-                'minstep': 0.001,
-                'maxstep': 20e9,
-                'maxentries': 10001
-                }
-            }
-=======
         limits = MicrowaveLimits()
         limits.supported_modes = ('CW', 'LIST', 'SWEEP')
 
@@ -127,7 +105,6 @@
         limits.sweep_minstep = 0.001
         limits.sweep_maxstep = 20e9
         limits.sweep_maxentries = 10001
->>>>>>> c5fface3
         return limits
 
     def on(self):
