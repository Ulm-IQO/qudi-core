--- conflicted
+++ resolved
@@ -15,21 +15,13 @@
     'lmfit>=1.0.3',
     'matplotlib',
     'numpy',
-<<<<<<< HEAD
-    'pyqtgraph',
+    'pyqtgraph>=0.13.0',
     'PySide6',
-    'rpyc',
-    'ruamel.yaml',
-    'scipy',
-=======
-    'pyqtgraph>=0.13.0',
-    'PySide2==5.15.2.1',
     'rpyc>=5.0.1',
     'ruamel.yaml>=0.17.16',
     'scipy>=1.7.1',
     'jsonschema>=4.2.1',
     'qtconsole>=5.5.0',
->>>>>>> e72c655d
 ]
 
 windows_dep = [
@@ -43,13 +35,8 @@
     'lmfit>=1.0.3',
     'matplotlib>=3.4.3',
     'numpy>=1.21.3',
-<<<<<<< HEAD
-    'pyqtgraph>=0.12.3',
+    'pyqtgraph>=0.13.0',
     'PySide6',
-=======
-    'pyqtgraph>=0.13.0',
-    'PySide2==5.15.2.1',
->>>>>>> e72c655d
     'rpyc>=5.0.1',
     'ruamel.yaml>=0.17.16',
     'scipy>=1.7.1',
