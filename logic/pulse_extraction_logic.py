# -*- coding: utf-8 -*-
"""
This file contains the QuDi logic for the extraction of laser pulses.

QuDi is free software: you can redistribute it and/or modify
it under the terms of the GNU General Public License as published by
the Free Software Foundation, either version 3 of the License, or
(at your option) any later version.

QuDi is distributed in the hope that it will be useful,
but WITHOUT ANY WARRANTY; without even the implied warranty of
MERCHANTABILITY or FITNESS FOR A PARTICULAR PURPOSE.  See the
GNU General Public License for more details.

You should have received a copy of the GNU General Public License
along with QuDi. If not, see <http://www.gnu.org/licenses/>.

Copyright (c) the Qudi Developers. See the COPYRIGHT.txt file at the
top-level directory of this distribution and at <https://github.com/Ulm-IQO/qudi/>
"""

from logic.generic_logic import GenericLogic
from pyqtgraph.Qt import QtCore
from core.util.mutex import Mutex
from collections import OrderedDict
import numpy as np
from scipy import ndimage
from core.util.network import netobtain
import time

class PulseExtractionLogic(GenericLogic):
    """unstable: Nikolas Tomek  """

    _modclass = 'PulseExtractionLogic'
    _modtype = 'logic'

    # declare connectors
    _in = {'fastcounter': 'FastCounterInterface'}
    _out = {'pulseextractionlogic': 'PulseExtractionLogic'}

    def __init__(self, config, **kwargs):
        super().__init__(config=config, **kwargs)

        self.log.info('The following configuration was found.')

        # checking for the right configuration
        for key in config.keys():
            self.log.info('{}: {}'.format(key,config[key]))

        self.is_counter_gated = False
<<<<<<< HEAD
=======
        self.conv_std_dev = 200     # standard deviation of the gaussian filter
                                    # in bins
>>>>>>> b640ac8a
        self.old_raw_data = None    # This is used to pause and continue a measurement.
                                    # Is added to the new data.


    def on_activate(self, e):
        """ Initialisation performed during activation of the module.

        @param object e: Event class object from Fysom.
                         An object created by the state machine module Fysom,
                         which is connected to a specific event (have a look in
                         the Base Class). This object contains the passed event,
                         the state before the event happened and the destination
                         of the state which should be reached after the event
                         had happened.
        """
        self._fast_counter_device = self.connector['in']['fastcounter']['object']
        self._check_if_counter_gated()
        self._iter = 0

    def on_deactivate(self, e):
        """ Deinitialisation performed during deactivation of the module.

        @param object e: Event class object from Fysom. A more detailed
                         explanation can be found in method activation.
        """
        pass

    def _gated_extraction(self, count_data, conv_std_dev):
        """ Detects the rising flank in the gated timetrace data and extracts
            just the laser pulses.

        @param numpy.ndarray count_data: 2D array, the raw timetrace data from a
                                         gated fast counter, dimensions:
                                            0: gate number,
                                            1: time bin)
        @param float conv_std_dev: standard deviation of the gaussian filter to be
                              applied for smoothing

        @return numpy.ndarray: The extracted laser pulses of the timetrace
                               dimensions:
                                    0: laser number,
                                    1: time bin
        """
        # sum up all gated timetraces to ease flank detection
        timetrace_sum = np.sum(count_data, 0)

        # apply gaussian filter to remove noise and compute the gradient of the
        # timetrace sum
        #FIXME: That option should be stated in the config, or should be
        #       choosable by the GUI, since it is not always desired.
        #       It should also be possible to display the bare laserpulse,
        #       without cutting away something.

        conv_deriv = self._convolve_derive(timetrace_sum.astype(float), conv_std_dev)
        # get indices of rising and falling flank

        rising_ind = conv_deriv.argmax()
        falling_ind = conv_deriv.argmin()
        # slice the data array to cut off anything but laser pulses
        laser_arr = count_data[:, rising_ind:falling_ind]
        return laser_arr


    def _ungated_extraction(self, count_data, num_of_lasers, conv_std_dev):
        """ Detects the laser pulses in the ungated timetrace data and extracts
            them.

        @param numpy.ndarray count_data: 1D array the raw timetrace data from an
                                         ungated fast counter
        @param int num_of_lasers: The total number of laser pulses inside the
                                  pulse sequence
        @param float conv_std_dev: standard deviation of the gaussian filter to be
                              applied for smoothing

        @return 2D numpy.ndarray: 2D array, the extracted laser pulses of the
                                  timetrace, dimensions:
                                        0: laser number,
                                        1: time bin

        Procedure:
            Edge Detection:
            ---------------

            The count_data array with the laser pulses is smoothed with a
            gaussian filter (convolution), which used a defined standard
            deviation of 10 entries (bins). Then the derivation of the convolved
            time trace is taken to obtain the maxima and minima, which
            corresponds to the rising and falling edge of the pulses.

            The convolution with a gaussian removes nasty peaks due to count
            fluctuation within a laser pulse and at the same time ensures a
            clear distinction of the maxima and minima in the derived convolved
            trace.

            The maxima and minima are not found sequentially, pulse by pulse,
            but are rather globally obtained. I.e. the convolved and derived
            array is searched iteratively for a maximum and a minimum, and after
            finding those the array entries within the 4 times
            self.conv_std_dev (2*self.conv_std_dev to the left and
            2*self.conv_std_dev) are set to zero.

            The crucial part is the knowledge of the number of laser pulses and
            the choice of the appropriate std_dev for the gauss filter.

            To ensure a good performance of the edge detection, you have to
            ensure a steep rising and falling edge of the laser pulse! Be also
            careful in choosing a large conv_std_dev value and using a small
            laser pulse (rule of thumb: conv_std_dev < laser_length/10).
        """

        # apply gaussian filter to remove noise and compute the gradient of the
        # timetrace
<<<<<<< HEAD
        conv_deriv = self._convolve_derive(count_data.astype(float), conv_std_dev)
=======
        conv_deriv = self._convolve_derive(count_data.astype(float), self.conv_std_dev)

        # use a reference for array, because the exact position of the peaks or
        # dips (i.e. maxima or minima, which are the inflection points in the
        # pulse) are distorted by a large conv_std_dev value.
        conv_deriv_ref = self._convolve_derive(count_data, 10)

>>>>>>> b640ac8a
        # initialize arrays to contain indices for all rising and falling
        # flanks, respectively
        rising_ind = np.empty([num_of_lasers],int)
        falling_ind = np.empty([num_of_lasers],int)

        # Find as many rising and falling flanks as there are laser pulses in
        # the trace:
        for i in range(num_of_lasers):

            # save the index of the absolute maximum of the derived time trace
            # as rising edge position
            rising_ind[i] = np.argmax(conv_deriv)

            # refine the rising edge detection, by using a small and fixed
            # conv_std_dev parameter to find the inflection point more precise
            start_ind = int(rising_ind[i]-self.conv_std_dev)
            if start_ind < 0:
                start_ind = 0

            stop_ind = int(rising_ind[i]+self.conv_std_dev)
            if stop_ind > len(conv_deriv):
                stop_ind = len(conv_deriv)

            if start_ind == stop_ind:
                stop_ind = start_ind+1

            rising_ind[i] = start_ind + np.argmax(conv_deriv_ref[start_ind:stop_ind])

            # set this position and the surrounding of the saved edge to 0 to
            # avoid a second detection
<<<<<<< HEAD
            if rising_ind[i] < 2*conv_std_dev:
                del_ind_start = 0
            else:
                del_ind_start = rising_ind[i] - 2*conv_std_dev
            if (conv_deriv.size - rising_ind[i]) < 2*conv_std_dev:
                del_ind_stop = conv_deriv.size-1
            else:
                del_ind_stop = rising_ind[i] + 2*conv_std_dev
=======
            if rising_ind[i] < self.conv_std_dev:
                del_ind_start = 0
            else:
                del_ind_start = rising_ind[i] - self.conv_std_dev

            if (len(conv_deriv) - rising_ind[i]) < self.conv_std_dev:
                del_ind_stop = len(conv_deriv)-1
            else:
                del_ind_stop = rising_ind[i] + self.conv_std_dev
>>>>>>> b640ac8a
            conv_deriv[del_ind_start:del_ind_stop] = 0

            # save the index of the absolute minimum of the derived time trace
            # as falling edge position
            falling_ind[i] = np.argmin(conv_deriv)

            # refine the falling edge detection, by using a small and fixed
            # conv_std_dev parameter to find the inflection point more precise
            start_ind = int(falling_ind[i]-self.conv_std_dev)
            if start_ind < 0:
                start_ind = 0

            stop_ind = int(falling_ind[i]+self.conv_std_dev)
            if stop_ind > len(conv_deriv):
                stop_ind = len(conv_deriv)

            if start_ind == stop_ind:
                stop_ind = start_ind+1

            falling_ind[i] = start_ind + np.argmin(conv_deriv_ref[start_ind:stop_ind])

            # set this position and the sourrounding of the saved flank to 0 to
            #  avoid a second detection
<<<<<<< HEAD
            if falling_ind[i] < 2*conv_std_dev:
                del_ind_start = 0
            else:
                del_ind_start = falling_ind[i] - 2*conv_std_dev
            if (conv_deriv.size - falling_ind[i]) < 2*conv_std_dev:
                del_ind_stop = conv_deriv.size-1
            else:
                del_ind_stop = falling_ind[i] + 2*conv_std_dev
=======
            if falling_ind[i] < self.conv_std_dev:
                del_ind_start = 0
            else:
                del_ind_start = falling_ind[i] - self.conv_std_dev

            if (len(conv_deriv) - falling_ind[i]) < self.conv_std_dev:
                del_ind_stop = len(conv_deriv)-1
            else:
                del_ind_stop = falling_ind[i] + self.conv_std_dev
>>>>>>> b640ac8a
            conv_deriv[del_ind_start:del_ind_stop] = 0

        # sort all indices of rising and falling flanks
        rising_ind.sort()
        falling_ind.sort()

        # find the maximum laser length to use as size for the laser array
        laser_length = np.max(falling_ind-rising_ind)

        #Todo: Find better method, here the idea is to take a histogram to find
        # length of pulses
        #diff = (falling_ind-rising_ind)[np.where( falling_ind-rising_ind > 0)]
        #self.histo = np.histogram(diff)
        #laser_length = int(self.histo[1][self.histo[0].argmax()])

        # initialize the empty output array
        laser_arr = np.zeros([num_of_lasers, laser_length],int)
        # slice the detected laser pulses of the timetrace and save them in the
        # output array according to the found rising edge
        for i in range(num_of_lasers):
            if (rising_ind[i]+laser_length > count_data.size):
                lenarr = count_data[rising_ind[i]:].size
                laser_arr[i, 0:lenarr] = count_data[rising_ind[i]:]
            else:
                laser_arr[i] = count_data[rising_ind[i]:rising_ind[i]+laser_length]
        return laser_arr


    def _convolve_derive(self, data, std_dev):
        """ Smooth the input data by applying a gaussian filter.

        @param numpy.ndarray timetrace: 1D array, the raw data to be smoothed
                                        and derived
        @param float std_dev: standard deviation of the gaussian filter to be
                              applied for smoothing

        @return numpy.ndarray: 1D array, the smoothed and derived data

        The convolution is applied with specified standard deviation. The
        derivative of the smoothed data is computed afterwards and returned. If
        the input data is some kind of rectangular signal containing high
        frequency noise, the output data will show sharp peaks corresponding to
        the rising and falling flanks of the input signal.
        """

        conv = ndimage.filters.gaussian_filter1d(data, std_dev)
        conv_deriv = np.gradient(conv)
        return conv_deriv


    def get_data_laserpulses(self, num_of_lasers, conv_std_dev):
        """ Capture the fast counter data and extracts the laser pulses.

        @param int num_of_lasers: The total number of laser pulses inside the
                                  pulse sequence
        @param int conv_std_dev: Standard deviation of gaussian convolution


        @return tuple (numpy.ndarray, numpy.ndarray):
                    Explanation of the return value:

                    numpy.ndarray: 2D array, the extracted laser pulses of the
                                   timetrace, with the dimensions:
                                        0: laser number
                                        1: time bin
                    numpy.ndarray: 1D or 2D, the raw timetrace from the fast
                                   counter
        """
        # poll data from the fast counting device, netobtain is needed for
        # getting numpy array over network
        raw_data = netobtain(self._fast_counter_device.get_data_trace())
        if self.old_raw_data is not None:
            #if raw_data.shape == self.old_raw_data.shape:
            raw_data = np.add(raw_data, self.old_raw_data)

        # Saving data for testing

        # name = str(self._iter) + '.dat'
        # self._iter = self._iter + 1
        # np.savetxt(name, raw_data.transpose())

        # call appropriate laser extraction method depending on if the fast
        # counter is gated or not.
        if self.is_counter_gated:
            laser_data = self._gated_extraction(raw_data, conv_std_dev)
        else:
            laser_data = self._ungated_extraction(raw_data, num_of_lasers, conv_std_dev)
        return laser_data.astype(dtype=int), raw_data.astype(dtype=int)


    def _check_if_counter_gated(self):
        '''Check the fast counter if it is gated or not
        '''
        self.is_counter_gated = self._fast_counter_device.is_gated()
        return<|MERGE_RESOLUTION|>--- conflicted
+++ resolved
@@ -48,11 +48,8 @@
             self.log.info('{}: {}'.format(key,config[key]))
 
         self.is_counter_gated = False
-<<<<<<< HEAD
-=======
         self.conv_std_dev = 200     # standard deviation of the gaussian filter
                                     # in bins
->>>>>>> b640ac8a
         self.old_raw_data = None    # This is used to pause and continue a measurement.
                                     # Is added to the new data.
 
@@ -116,6 +113,7 @@
         return laser_arr
 
 
+
     def _ungated_extraction(self, count_data, num_of_lasers, conv_std_dev):
         """ Detects the laser pulses in the ungated timetrace data and extracts
             them.
@@ -165,17 +163,14 @@
 
         # apply gaussian filter to remove noise and compute the gradient of the
         # timetrace
-<<<<<<< HEAD
+
         conv_deriv = self._convolve_derive(count_data.astype(float), conv_std_dev)
-=======
-        conv_deriv = self._convolve_derive(count_data.astype(float), self.conv_std_dev)
 
         # use a reference for array, because the exact position of the peaks or
         # dips (i.e. maxima or minima, which are the inflection points in the
         # pulse) are distorted by a large conv_std_dev value.
         conv_deriv_ref = self._convolve_derive(count_data, 10)
 
->>>>>>> b640ac8a
         # initialize arrays to contain indices for all rising and falling
         # flanks, respectively
         rising_ind = np.empty([num_of_lasers],int)
@@ -191,11 +186,11 @@
 
             # refine the rising edge detection, by using a small and fixed
             # conv_std_dev parameter to find the inflection point more precise
-            start_ind = int(rising_ind[i]-self.conv_std_dev)
+            start_ind = int(rising_ind[i]-conv_std_dev)
             if start_ind < 0:
                 start_ind = 0
 
-            stop_ind = int(rising_ind[i]+self.conv_std_dev)
+            stop_ind = int(rising_ind[i]+conv_std_dev)
             if stop_ind > len(conv_deriv):
                 stop_ind = len(conv_deriv)
 
@@ -206,27 +201,14 @@
 
             # set this position and the surrounding of the saved edge to 0 to
             # avoid a second detection
-<<<<<<< HEAD
-            if rising_ind[i] < 2*conv_std_dev:
-                del_ind_start = 0
+            if rising_ind[i] < 2*conv_std_dev:                del_ind_start = 0
             else:
                 del_ind_start = rising_ind[i] - 2*conv_std_dev
             if (conv_deriv.size - rising_ind[i]) < 2*conv_std_dev:
                 del_ind_stop = conv_deriv.size-1
             else:
                 del_ind_stop = rising_ind[i] + 2*conv_std_dev
-=======
-            if rising_ind[i] < self.conv_std_dev:
-                del_ind_start = 0
-            else:
-                del_ind_start = rising_ind[i] - self.conv_std_dev
-
-            if (len(conv_deriv) - rising_ind[i]) < self.conv_std_dev:
-                del_ind_stop = len(conv_deriv)-1
-            else:
-                del_ind_stop = rising_ind[i] + self.conv_std_dev
->>>>>>> b640ac8a
-            conv_deriv[del_ind_start:del_ind_stop] = 0
+                conv_deriv[del_ind_start:del_ind_stop] = 0
 
             # save the index of the absolute minimum of the derived time trace
             # as falling edge position
@@ -234,11 +216,11 @@
 
             # refine the falling edge detection, by using a small and fixed
             # conv_std_dev parameter to find the inflection point more precise
-            start_ind = int(falling_ind[i]-self.conv_std_dev)
+            start_ind = int(falling_ind[i]-conv_std_dev)
             if start_ind < 0:
                 start_ind = 0
 
-            stop_ind = int(falling_ind[i]+self.conv_std_dev)
+            stop_ind = int(falling_ind[i]+conv_std_dev)
             if stop_ind > len(conv_deriv):
                 stop_ind = len(conv_deriv)
 
@@ -249,26 +231,13 @@
 
             # set this position and the sourrounding of the saved flank to 0 to
             #  avoid a second detection
-<<<<<<< HEAD
-            if falling_ind[i] < 2*conv_std_dev:
-                del_ind_start = 0
+            if falling_ind[i] < 2*conv_std_dev:                del_ind_start = 0
             else:
                 del_ind_start = falling_ind[i] - 2*conv_std_dev
             if (conv_deriv.size - falling_ind[i]) < 2*conv_std_dev:
                 del_ind_stop = conv_deriv.size-1
             else:
                 del_ind_stop = falling_ind[i] + 2*conv_std_dev
-=======
-            if falling_ind[i] < self.conv_std_dev:
-                del_ind_start = 0
-            else:
-                del_ind_start = falling_ind[i] - self.conv_std_dev
-
-            if (len(conv_deriv) - falling_ind[i]) < self.conv_std_dev:
-                del_ind_stop = len(conv_deriv)-1
-            else:
-                del_ind_stop = falling_ind[i] + self.conv_std_dev
->>>>>>> b640ac8a
             conv_deriv[del_ind_start:del_ind_stop] = 0
 
         # sort all indices of rising and falling flanks
@@ -319,6 +288,7 @@
         return conv_deriv
 
 
+
     def get_data_laserpulses(self, num_of_lasers, conv_std_dev):
         """ Capture the fast counter data and extracts the laser pulses.
 
@@ -353,8 +323,10 @@
         # call appropriate laser extraction method depending on if the fast
         # counter is gated or not.
         if self.is_counter_gated:
+
             laser_data = self._gated_extraction(raw_data, conv_std_dev)
         else:
+
             laser_data = self._ungated_extraction(raw_data, num_of_lasers, conv_std_dev)
         return laser_data.astype(dtype=int), raw_data.astype(dtype=int)
 
