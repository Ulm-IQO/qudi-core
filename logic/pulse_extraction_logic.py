--- conflicted
+++ resolved
@@ -127,7 +127,6 @@
     def extract_laser_pulses(self, count_data, is_gated=False):
         """
 
-<<<<<<< HEAD
         @param count_data:
         @param is_gated:
         @return:
@@ -139,249 +138,6 @@
         return laser_arr
 
     # FIXME: What's that???
-    def excise_laser_pulses(self,count_data,num_lasers,laser_length,initial_offset,initial_length,increment):
-=======
-        return_dict = {}
-        # apply gaussian filter to remove noise and compute the gradient of the
-        # timetrace
-
-        # apply gaussian filter to remove noise and compute the gradient of the timetrace
-        conv_deriv = self._convolve_derive(count_data.astype(float), conv_std_dev)
-
-        # if gaussian smoothing or derivative failed, the returned array only contains zeros.
-        # Check for that and return also only zeros to indicate a failed pulse extraction.
-        if len(conv_deriv.nonzero()[0]) == 0:
-            laser_arr = np.zeros([num_of_lasers, 10], dtype=int)
-            return laser_arr
-
-        # use a reference for array, because the exact position of the peaks or dips
-        # (i.e. maxima or minima, which are the inflection points in the pulse) are distorted by
-        # a large conv_std_dev value.
-        conv_deriv_ref = self._convolve_derive(count_data, 10)
-
-        # initialize arrays to contain indices for all rising and falling
-        # flanks, respectively
-        rising_ind = np.empty([num_of_lasers], int)
-        falling_ind = np.empty([num_of_lasers], int)
-
-        # Find as many rising and falling flanks as there are laser pulses in
-        # the trace:
-        for i in range(num_of_lasers):
-            # save the index of the absolute maximum of the derived time trace
-            # as rising edge position
-            rising_ind[i] = np.argmax(conv_deriv)
-
-            # refine the rising edge detection, by using a small and fixed
-            # conv_std_dev parameter to find the inflection point more precise
-            start_ind = int(rising_ind[i]-conv_std_dev)
-            if start_ind < 0:
-                start_ind = 0
-
-            stop_ind = int(rising_ind[i]+conv_std_dev)
-            if stop_ind > len(conv_deriv):
-                stop_ind = len(conv_deriv)
-
-            if start_ind == stop_ind:
-                stop_ind = start_ind+1
-
-            rising_ind[i] = start_ind + np.argmax(conv_deriv_ref[start_ind:stop_ind])
-
-            # set this position and the surrounding of the saved edge to 0 to
-            # avoid a second detection
-            if rising_ind[i] < 2*conv_std_dev:                del_ind_start = 0
-            else:
-                del_ind_start = rising_ind[i] - 2*conv_std_dev
-            if (conv_deriv.size - rising_ind[i]) < 2*conv_std_dev:
-                del_ind_stop = conv_deriv.size-1
-            else:
-                del_ind_stop = rising_ind[i] + 2*conv_std_dev
-                conv_deriv[del_ind_start:del_ind_stop] = 0
-
-            # save the index of the absolute minimum of the derived time trace
-            # as falling edge position
-            falling_ind[i] = np.argmin(conv_deriv)
-
-            # refine the falling edge detection, by using a small and fixed
-            # conv_std_dev parameter to find the inflection point more precise
-            start_ind = int(falling_ind[i]-conv_std_dev)
-            if start_ind < 0:
-                start_ind = 0
-
-            stop_ind = int(falling_ind[i]+conv_std_dev)
-            if stop_ind > len(conv_deriv):
-                stop_ind = len(conv_deriv)
-
-            if start_ind == stop_ind:
-                stop_ind = start_ind+1
-
-            falling_ind[i] = start_ind + np.argmin(conv_deriv_ref[start_ind:stop_ind])
-
-            # set this position and the sourrounding of the saved flank to 0 to
-            #  avoid a second detection
-            if falling_ind[i] < 2*conv_std_dev:                del_ind_start = 0
-            else:
-                del_ind_start = falling_ind[i] - 2*conv_std_dev
-            if (conv_deriv.size - falling_ind[i]) < 2*conv_std_dev:
-                del_ind_stop = conv_deriv.size-1
-            else:
-                del_ind_stop = falling_ind[i] + 2*conv_std_dev
-            conv_deriv[del_ind_start:del_ind_stop] = 0
-
-        # sort all indices of rising and falling flanks
-        rising_ind.sort()
-        falling_ind.sort()
-
-        # find the maximum laser length to use as size for the laser array
-        laser_length = np.max(falling_ind-rising_ind)
-
-        #Todo: Find better method, here the idea is to take a histogram to find
-        # length of pulses
-        #diff = (falling_ind-rising_ind)[np.where( falling_ind-rising_ind > 0)]
-        #self.histo = np.histogram(diff)
-        #laser_length = int(self.histo[1][self.histo[0].argmax()])
-
-        # initialize the empty output array
-        laser_arr = np.zeros([num_of_lasers, laser_length], dtype=int)
-        # slice the detected laser pulses of the timetrace and save them in the
-        # output array according to the found rising edge
-        for i in range(num_of_lasers):
-            if (rising_ind[i]+laser_length > count_data.size):
-                lenarr = count_data[rising_ind[i]:].size
-                laser_arr[i, 0:lenarr] = count_data[rising_ind[i]:]
-            else:
-                laser_arr[i] = count_data[rising_ind[i]:rising_ind[i]+laser_length]
-
-            # give back rising and falling edge of laser pulses
-
-        laser_y = laser_arr
-        return_dict['laser_rising'] = rising_ind
-        return_dict['laser_falling'] = falling_ind
-        return_dict['laser_arr_y'] = laser_y.astype(int)
-
-        return return_dict
-
-    def _convolve_derive(self, data, std_dev):
-        """ Smooth the input data by applying a gaussian filter.
-
-        @param numpy.ndarray data: 1D array, the raw data to be smoothed
-                                        and derived
-        @param float std_dev: standard deviation of the gaussian filter to be
-                              applied for smoothing
-
-        @return numpy.ndarray: 1D array, the smoothed and derived data
-
-        The convolution is applied with specified standard deviation. The
-        derivative of the smoothed data is computed afterwards and returned. If
-        the input data is some kind of rectangular signal containing high
-        frequency noise, the output data will show sharp peaks corresponding to
-        the rising and falling flanks of the input signal.
-        """
-        try:
-            conv = ndimage.filters.gaussian_filter1d(data, std_dev)
-        except:
-            self.log.debug('Convolution of fast counter timetrace failed.\n'
-                           'Probably NaN encountered in data array.')
-            conv = np.zeros(data.size)
-        try:
-            conv_deriv = np.gradient(conv)
-        except:
-            self.log.debug('Derivative of convolution of fast counter timetrace failed.\n'
-                           'Probably NaN encountered in data array.')
-            conv_deriv = np.zeros(conv.size)
-        return conv_deriv
-
-
-    def extract_laser_pulses(self,data,count_treshold,min_len_laser,
-                           exception):
-
-        """ Detects the laser pulses in the ungated timetrace data and extracts
-            them.
-
-        @param numpy.ndarray data: 1D array the raw timetrace data from an
-                                         ungated fast counter
-        @param int count_treshold: The treshold to seperate between laser and noise
-        @param int min_len_laser:  Minimum length of laser pulse
-        @param int exception:      how many bin may be under treshold but still count
-                                   for the laser
-
-
-        @return 2D numpy.ndarray: 2D array, the extracted laser pulses of the
-                                  timetrace, dimensions:
-                                        0: laser number,
-                                        1: time bin
-
-        @return 2D numpy.ndarray: 2D array, the extracted laser pulses of the
-                                  timetrace, dimensions:
-                                        0: laser number,
-                                        1: counts time bin
-
-        Procedure:
-            Treshold detection:
-            ---------------
-
-            All count data from the time trace is compared to a trehold value.
-            Values above the trehold are considered to belong to a laser pulse.
-            If the length of a pulse would be below the minium length the pulse is discarded
-        """
-
-        # initialize
-        return_dict = {}
-        x_data = []
-        y_data = []
-        laser_x = []
-        laser_y = []
-        excep=0
-
-        for ii in range(len(data)):
-
-                if data[ii] >= count_treshold:
-
-                    x_data.append(ii)
-                    y_data.append(data[ii])
-
-                else:
-                    if excep < exception:
-                        x_data.append(ii)
-                        y_data.append(data[ii])
-                        excep=excep+1
-
-                    elif len(x_data)>min_len_laser:
-                        laser_x.append(np.array(x_data))
-                        laser_y.append(np.array(y_data))
-                        x_data=[]
-                        y_data=[]
-                        excep=0
-                    else:
-                        x_data=[]
-                        y_data=[]
-                        excep=0
-
-        # find the longest laser pulse
-        length=np.zeros(len(laser_y))
-        for jj in range(len(laser_y)):
-            length[jj]=len(laser_y[jj])
-        longest = np.max(length)
-
-        #symmetrize all pulses so that they have the same length
-        for jj in range(len(laser_y)):
-            while len(laser_y[jj])<longest:
-                laser_x[jj]=np.append(laser_x[jj],laser_x[jj][-1]+1)
-                laser_y[jj]=np.append(laser_y[jj],laser_y[jj][-1])
-
-
-        laser_y = np.asarray(laser_y)
-        laser_x = np.asarray(laser_x)
-
-        rising_ind = np.array([i[0] for i in laser_x])
-        falling_ind = np.array([i[-1] for i in laser_y])
-
-        return_dict['laser_rising'] = rising_ind
-        return_dict['laser_falling'] = falling_ind
-        return_dict['laser_arr_y'] = laser_y.astype(int)
-
-        return return_dict
->>>>>>> 0ac6dd7b
-
     def excise_laser_pulses(self,count_data,num_lasers,laser_length,initial_offset,initial_length,increment):
 
         return_dict = {}
