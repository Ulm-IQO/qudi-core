[build-system]
requires = ["setuptools>=42", "wheel"]
build-backend = "setuptools.build_meta"

[project]
name = "qudi-core"
description = "A modular measurement application framework"
version = "1.5.1.dev0"
readme = "README.md"
keywords = [
    'qudi',
    'diamond',
    'quantum',
    'confocal',
    'automation',
    'experiment',
    'measurement',
    'framework',
    'lab',
    'laboratory',
    'instrumentation',
    'instrument',
    'modular',
]
license = { text = "LGPLv3" }
classifiers = [
    'Development Status :: 5 - Production/Stable',

    'Environment :: Win32 (MS Windows)',
    'Environment :: X11 Applications',
    'Environment :: MacOS X',

    'Intended Audience :: Developers',
    'Intended Audience :: Science/Research',
    'Intended Audience :: End Users/Desktop',

    'License :: OSI Approved :: GNU Lesser General Public License v3 (LGPLv3)',

    'Natural Language :: English',

    'Operating System :: Microsoft :: Windows :: Windows 8',
    'Operating System :: Microsoft :: Windows :: Windows 8.1',
    'Operating System :: Microsoft :: Windows :: Windows 10',
    'Operating System :: MacOS :: MacOS X',
    'Operating System :: Unix',
    'Operating System :: POSIX :: Linux',

    'Programming Language :: Python :: 3.8',
    'Programming Language :: Python :: 3.9',
    'Programming Language :: Python :: 3.10',

    'Topic :: Scientific/Engineering',
    'Topic :: Software Development :: Libraries :: Application Frameworks',
    'Topic :: Software Development :: User Interfaces',
]
dependencies = [
    "wheel>=0.37.0",
    "cycler>=0.10.0",
    "entrypoints>=0.3",
    "fysom>=2.1.6",
    "GitPython>=3.1.24",
    "jupyter>=1.0.0",
    "jupytext>=1.13.0",
    "lmfit>=1.0.3",
    "matplotlib>=3.4.3",
    "numpy>=1.21.3",
    "pyqtgraph>=0.13.0",
    "PySide2==5.15.2.1",
    "rpyc>=5.0.1",
    "ruamel.yaml>=0.17.16",
    "scipy>=1.7.1",
    "jsonschema>=4.2.1",
]

<<<<<<< HEAD
[tool.setuptools.packages.find]
where = ["src"]
exclude = ["qudi.artwork"]

[tool.setuptools.package-dir]
"" = "src"



[tool.setuptools.package-data]
"qudi" = [
    "artwork/icons/*",
    "artwork/icons/**/*",
    "artwork/icons/**/**/*",
    "artwork/styles/*",
    "artwork/styles/**/*",
    "artwork/styles/**/**/*",
    "artwork/logo/*"
]


=======
>>>>>>> 9a0df6f5
[project.optional-dependencies]
dev-docs = [
    "Sphinx==7.2.6",
    "numpydoc==1.6.0",
    "sphinx-rtd-dark-mode==1.3.0",
    "sphinx-rtd-theme==2.0.0",
]

dev-lint-format = ["ruff==0.2.1",]

<<<<<<< HEAD
dev-test = [
    "pytest==8.0.1",
    "pytest-qt"
]
=======
dev-test = ["pytest==8.0.1",]
>>>>>>> 9a0df6f5

[project.scripts]
qudi = 'qudi.runnable:main'
qudi-config-editor = 'qudi.tools.config_editor.config_editor:main'
qudi-uninstall-kernel = 'qudi.core.qudikernel:uninstall_kernel'
qudi-install-kernel = 'qudi.core.qudikernel:install_kernel'

<<<<<<< HEAD
=======

[tool.ruff]
select = ["D102", "D103", "D105"]

>>>>>>> 9a0df6f5
[tool.ruff.format]
quote-style = "single"

[tool.ruff.lint.flake8-quotes]
docstring-quotes = "double"

# "sphinx-book-theme==1.1.1"
# nbsphinx = "^0.8.8"
# "pydata_sphinx_theme==0.15.2"<|MERGE_RESOLUTION|>--- conflicted
+++ resolved
@@ -72,7 +72,6 @@
     "jsonschema>=4.2.1",
 ]
 
-<<<<<<< HEAD
 [tool.setuptools.packages.find]
 where = ["src"]
 exclude = ["qudi.artwork"]
@@ -94,8 +93,6 @@
 ]
 
 
-=======
->>>>>>> 9a0df6f5
 [project.optional-dependencies]
 dev-docs = [
     "Sphinx==7.2.6",
@@ -106,14 +103,10 @@
 
 dev-lint-format = ["ruff==0.2.1",]
 
-<<<<<<< HEAD
 dev-test = [
     "pytest==8.0.1",
     "pytest-qt"
 ]
-=======
-dev-test = ["pytest==8.0.1",]
->>>>>>> 9a0df6f5
 
 [project.scripts]
 qudi = 'qudi.runnable:main'
@@ -121,13 +114,10 @@
 qudi-uninstall-kernel = 'qudi.core.qudikernel:uninstall_kernel'
 qudi-install-kernel = 'qudi.core.qudikernel:install_kernel'
 
-<<<<<<< HEAD
-=======
 
 [tool.ruff]
 select = ["D102", "D103", "D105"]
 
->>>>>>> 9a0df6f5
 [tool.ruff.format]
 quote-style = "single"
 
